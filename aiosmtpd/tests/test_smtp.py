--- conflicted
+++ resolved
@@ -6,14 +6,9 @@
 
 from aiosmtpd.controller import Controller
 from aiosmtpd.handlers import Sink
-<<<<<<< HEAD
-from aiosmtpd.smtp import SMTP as Server
+from aiosmtpd.smtp import SMTP as Server, __ident__ as GREETING
 from smtplib import SMTP, SMTPDataError, SMTPResponseException
-=======
-from aiosmtpd.smtp import SMTP as Server, __ident__ as GREETING
-from smtplib import SMTP, SMTPDataError
-
->>>>>>> b69533fc
+
 
 class UTF8Controller(Controller):
     def factory(self):
