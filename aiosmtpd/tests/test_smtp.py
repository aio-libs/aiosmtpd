--- conflicted
+++ resolved
@@ -9,15 +9,11 @@
 from aiosmtpd.controller import Controller
 from aiosmtpd.handlers import Sink
 from aiosmtpd.smtp import (
-<<<<<<< HEAD
     CALL_LIMIT_DEFAULT,
     MISSING,
     Session as SMTPSess,
     SMTP as Server,
-    __ident__ as GREETING
-=======
-    MISSING, Session as SMTPSess, SMTP as Server, __ident__ as GREETING, auth_mechanism
->>>>>>> 17541ae0
+    __ident__ as GREETING, auth_mechanism
 )
 from aiosmtpd.testing.helpers import (
     ReceivingHandler,
@@ -1892,7 +1888,11 @@
             f"Available AUTH mechanisms: {' '.join(auth_mechs)}"
         )
 
-<<<<<<< HEAD
+    def test_authmechname_decorator_badname(self):
+        self.assertRaises(ValueError, auth_mechanism, "has space")
+        self.assertRaises(ValueError, auth_mechanism, "has.dot")
+        self.assertRaises(ValueError, auth_mechanism, "has/slash")
+
 
 class TestLimits(unittest.TestCase):
     def test_all_limit_15(self):
@@ -2018,10 +2018,4 @@
         controller = Controller(Sink(), server_kwargs=kwargs)
         self.addCleanup(controller.stop)
         with self.assertRaises(TypeError):
-            controller.start()
-=======
-    def test_authmechname_decorator_badname(self):
-        self.assertRaises(ValueError, auth_mechanism, "has space")
-        self.assertRaises(ValueError, auth_mechanism, "has.dot")
-        self.assertRaises(ValueError, auth_mechanism, "has/slash")
->>>>>>> 17541ae0
+            controller.start()