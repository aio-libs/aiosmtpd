--- conflicted
+++ resolved
@@ -9,20 +9,14 @@
 from aiosmtpd.controller import Controller
 from aiosmtpd.handlers import Sink
 from aiosmtpd.smtp import (
-<<<<<<< HEAD
-    AuthResult,
+    CALL_LIMIT_DEFAULT,
     MISSING,
     SMTP as Server,
     __ident__ as GREETING,
+    auth_mechanism,
+    AuthResult,
     Envelope as SMTPEnvelope,
     Session as SMTPSession,
-=======
-    CALL_LIMIT_DEFAULT,
-    MISSING,
-    Session as SMTPSess,
-    SMTP as Server,
-    __ident__ as GREETING, auth_mechanism
->>>>>>> dcad6679
 )
 from aiosmtpd.testing.helpers import (
     ReceivingHandler,
@@ -1004,7 +998,6 @@
             )
             assert_auth_success(self, code, response)
 
-<<<<<<< HEAD
     def test_auth_login_good_credentials(self):
         with SMTP(*self.address) as client:
             client.ehlo("example.com")
@@ -1017,10 +1010,7 @@
             code, response = client.docmd('Z29vZHBhc3N3ZA==')  # "goodpassword"
             assert_auth_success(self, code, response)
 
-    def test_auth_no_credentials(self):
-=======
     def test_auth_plain_null(self):
->>>>>>> dcad6679
         with SMTP(*self.address) as client:
             client.ehlo('example.com')
             response = client.docmd('AUTH PLAIN =')
@@ -1072,11 +1062,7 @@
                 bytes(socket.getfqdn(), 'utf-8'),
                 b'SIZE 33554432',
                 b'SMTPUTF8',
-<<<<<<< HEAD
-                b'AUTH DENYFALSE DENYMISSING LOGIN NONE NULL PLAIN',
-=======
-                b'AUTH LOGIN NULL PLAIN WITH-DASH WITH-MULTI-DASH WITH_UNDERSCORE',
->>>>>>> dcad6679
+                b'AUTH DENYFALSE DENYMISSING LOGIN NONE NULL PLAIN WITH-DASH WITH-MULTI-DASH WITH_UNDERSCORE',
                 b'HELP',
             )
             for actual, expected in zip(lines, expecteds):
@@ -1199,7 +1185,41 @@
             self.assertEqual(response,
                              b"5.5.4 Unrecognized authentication type")
 
-<<<<<<< HEAD
+    def test_rset_maintain_authenticated(self):
+        """RSET resets only Envelope not Session"""
+        with SMTP(*self.address) as client:
+            client.ehlo("example.com")
+            code, mesg = client.docmd("AUTH PLAIN")
+            self.assertEqual(code, 334)
+            self.assertEqual(mesg, b"")
+            # "AAA=" is Base64 encoded "\x00\x00", representing null username and
+            # null password. See https://tools.ietf.org/html/rfc4616#page-3
+            code, mesg = client.docmd("AAA=")
+            assert_auth_success(self, code, mesg)
+            self.assertEqual(auth_peeker.login, b"")
+            self.assertEqual(auth_peeker.password, b"")
+            code, mesg = client.mail("alice@example.com")
+            sess: SMTPSession = self.handler.sess
+            self.assertEqual(sess.login_data, b"")
+            code, mesg = client.rset()
+            self.assertEqual(code, 250)
+            code, mesg = client.docmd("AUTH PLAIN")
+            self.assertEqual(503, code)
+            self.assertEqual(b'Already authenticated', mesg)
+
+    def test_auth_individually(self):
+        """AUTH state of different clients must be independent"""
+        with SMTP(*self.address) as client1, SMTP(*self.address) as client2:
+            for client in client1, client2:
+                client.ehlo("example.com")
+                code, mesg = client.docmd("AUTH PLAIN")
+                self.assertEqual(code, 334)
+                self.assertEqual(mesg, b"")
+                # "AAA=" is Base64 encoded "\x00\x00", representing null username and
+                # null password. See https://tools.ietf.org/html/rfc4616#page-3
+                code, mesg = client.docmd("AAA=")
+                assert_auth_success(self, code, mesg)
+
     def test_auth_NONE(self):
         with SMTP(*self.address) as client:
             client.ehlo("example.com")
@@ -1257,42 +1277,6 @@
         self.assertGreater(peer[1], 0)
         self.assertIsNone(auth_peeker.sess.login_data)
         self.assertEqual((b"failme_with454", b"anypass"), auth_peeker.login_data)
-=======
-    def test_rset_maintain_authenticated(self):
-        """RSET resets only Envelope not Session"""
-        with SMTP(*self.address) as client:
-            client.ehlo("example.com")
-            code, mesg = client.docmd("AUTH PLAIN")
-            self.assertEqual(code, 334)
-            self.assertEqual(mesg, b"")
-            # "AAA=" is Base64 encoded "\x00\x00", representing null username and
-            # null password. See https://tools.ietf.org/html/rfc4616#page-3
-            code, mesg = client.docmd("AAA=")
-            assert_auth_success(self, code, mesg)
-            self.assertEqual(auth_peeker.login, b"")
-            self.assertEqual(auth_peeker.password, b"")
-            code, mesg = client.mail("alice@example.com")
-            sess: SMTPSess = self.handler.session
-            self.assertEqual(sess.login_data, b"")
-            code, mesg = client.rset()
-            self.assertEqual(code, 250)
-            code, mesg = client.docmd("AUTH PLAIN")
-            self.assertEqual(503, code)
-            self.assertEqual(b'Already authenticated', mesg)
-
-    def test_auth_individually(self):
-        """AUTH state of different clients must be independent"""
-        with SMTP(*self.address) as client1, SMTP(*self.address) as client2:
-            for client in client1, client2:
-                client.ehlo("example.com")
-                code, mesg = client.docmd("AUTH PLAIN")
-                self.assertEqual(code, 334)
-                self.assertEqual(mesg, b"")
-                # "AAA=" is Base64 encoded "\x00\x00", representing null username and
-                # null password. See https://tools.ietf.org/html/rfc4616#page-3
-                code, mesg = client.docmd("AAA=")
-                assert_auth_success(self, code, mesg)
->>>>>>> dcad6679
 
 
 class TestRequiredAuthentication(unittest.TestCase):
