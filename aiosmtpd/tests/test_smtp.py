"""Test the SMTP protocol."""

import socket
import asyncio
import unittest

from aiosmtpd.controller import Controller
from aiosmtpd.handlers import Sink
from aiosmtpd.smtp import SMTP as Server, __ident__ as GREETING
from aiosmtpd.testing.helpers import reset_connection
from contextlib import ExitStack
<<<<<<< HEAD
from smtplib import SMTP, SMTPDataError, SMTPResponseException
from unittest.mock import Mock, patch, PropertyMock
=======
from smtplib import (
    SMTP, SMTPDataError, SMTPResponseException, SMTPServerDisconnected)
from unittest.mock import Mock, patch
>>>>>>> c25b8784

CRLF = '\r\n'
BCRLF = b'\r\n'


class DecodingController(Controller):
    def factory(self):
        return Server(self.handler, decode_data=True)


class NoDecodeController(Controller):
    def factory(self):
        return Server(self.handler, decode_data=False)


class ReceivingHandler:
    box = None

    def __init__(self):
        self.box = []

    @asyncio.coroutine
    def handle_DATA(self, server, session, envelope):
        self.box.append(envelope.content)
        return '250 OK'


class SizedController(Controller):
    def __init__(self, handler, size):
        self.size = size
        super().__init__(handler)

    def factory(self):
        return Server(self.handler, data_size_limit=self.size)


class CustomHostnameController(Controller):
    def factory(self):
        return Server(self.handler, hostname='custom.localhost')


class CustomIdentController(Controller):
    def factory(self):
        server = Server(self.handler)
        server.__ident__ = 'Identifying SMTP v2112'
        return server


class ErroringHandler:
    error = None

    @asyncio.coroutine
    def handle_DATA(self, server, session, envelope):
        return '499 Could not accept the message'

    @asyncio.coroutine
    def handle_exception(self, error):
        self.error = error


class ErrorSMTP(Server):
    @asyncio.coroutine
    def smtp_HELO(self, hostname):
        raise ValueError('test')


class ErrorController(Controller):
    def factory(self):
        return ErrorSMTP(self.handler)


class TestProtocol(unittest.TestCase):
    def setUp(self):
        self.transport = Mock()
        self.transport.write = self._write
        self.responses = []
        self._old_loop = asyncio.get_event_loop()
        self.loop = asyncio.new_event_loop()
        asyncio.set_event_loop(self.loop)

    def tearDown(self):
        self.loop.close()
        asyncio.set_event_loop(self._old_loop)

    def _write(self, data):
        self.responses.append(data)

    def _get_protocol(self, *args, **kwargs):
        protocol = Server(*args, loop=self.loop, **kwargs)
        protocol.connection_made(self.transport)
        return protocol

    def test_honors_mail_delimeters(self):
        handler = ReceivingHandler()
        data = b'test\r\nmail\rdelimeters\nsaved'
        protocol = self._get_protocol(handler)
        protocol.data_received(BCRLF.join([
            b'HELO example.org',
            b'MAIL FROM: <anne@example.com>',
            b'RCPT TO: <anne@example.com>',
            b'DATA',
            data + b'\r\n.',
            b'QUIT\r\n'
            ]))
        try:
            self.loop.run_until_complete(protocol._handler_coroutine)
        except asyncio.CancelledError:
            pass
        self.assertEqual(len(handler.box), 1)
        self.assertEqual(handler.box[0], data)

    def test_empty_email(self):
        handler = ReceivingHandler()
        protocol = self._get_protocol(handler)
        protocol.data_received(BCRLF.join([
            b'HELO example.org',
            b'MAIL FROM: <anne@example.com>',
            b'RCPT TO: <anne@example.com>',
            b'DATA',
            b'.',
            b'QUIT\r\n'
            ]))
        try:
            self.loop.run_until_complete(protocol._handler_coroutine)
        except asyncio.CancelledError:
            pass
        self.assertEqual(self.responses[5], b'250 OK\r\n')
        self.assertEqual(len(handler.box), 1)
        self.assertEqual(handler.box[0], b'')


class TestSMTP(unittest.TestCase):
    def setUp(self):
        controller = DecodingController(Sink)
        controller.start()
        self.addCleanup(controller.stop)
        self.address = (controller.hostname, controller.port)

    def test_helo(self):
        with SMTP(*self.address) as client:
            code, response = client.helo('example.com')
            self.assertEqual(code, 250)
            self.assertEqual(response, bytes(socket.getfqdn(), 'utf-8'))

    def test_helo_no_hostname(self):
        with SMTP(*self.address) as client:
            # smtplib substitutes .local_hostname if the argument is falsey.
            client.local_hostname = ''
            code, response = client.helo('')
            self.assertEqual(code, 501)
            self.assertEqual(response, b'Syntax: HELO hostname')

    def test_helo_duplicate(self):
        with SMTP(*self.address) as client:
            code, response = client.helo('example.com')
            self.assertEqual(code, 250)
            code, response = client.helo('example.org')
            self.assertEqual(code, 503)
            self.assertEqual(response, b'Duplicate HELO/EHLO')

    def test_ehlo(self):
        with SMTP(*self.address) as client:
            code, response = client.ehlo('example.com')
            self.assertEqual(code, 250)
            lines = response.splitlines()
            self.assertEqual(lines[0], bytes(socket.getfqdn(), 'utf-8'))
            self.assertEqual(lines[1], b'SIZE 33554432')
            self.assertEqual(lines[2], b'HELP')

    def test_ehlo_duplicate(self):
        with SMTP(*self.address) as client:
            code, response = client.ehlo('example.com')
            self.assertEqual(code, 250)
            code, response = client.ehlo('example.org')
            self.assertEqual(code, 503)
            self.assertEqual(response, b'Duplicate HELO/EHLO')

    def test_ehlo_no_hostname(self):
        with SMTP(*self.address) as client:
            # smtplib substitutes .local_hostname if the argument is falsey.
            client.local_hostname = ''
            code, response = client.ehlo('')
            self.assertEqual(code, 501)
            self.assertEqual(response, b'Syntax: EHLO hostname')

    def test_helo_then_ehlo(self):
        with SMTP(*self.address) as client:
            code, response = client.helo('example.com')
            self.assertEqual(code, 250)
            code, response = client.ehlo('example.org')
            self.assertEqual(code, 503)
            self.assertEqual(response, b'Duplicate HELO/EHLO')

    def test_ehlo_then_helo(self):
        with SMTP(*self.address) as client:
            code, response = client.ehlo('example.com')
            self.assertEqual(code, 250)
            code, response = client.helo('example.org')
            self.assertEqual(code, 503)
            self.assertEqual(response, b'Duplicate HELO/EHLO')

    def test_noop(self):
        with SMTP(*self.address) as client:
            code, response = client.noop()
            self.assertEqual(code, 250)

    def test_noop_with_arg(self):
        with SMTP(*self.address) as client:
            # .noop() doesn't accept arguments.
            code, response = client.docmd('NOOP', 'oops')
            self.assertEqual(code, 501)
            self.assertEqual(response, b'Syntax: NOOP')

    def test_quit(self):
        client = SMTP(*self.address)
        code, response = client.quit()
        self.assertEqual(code, 221)
        self.assertEqual(response, b'Bye')

    def test_quit_with_arg(self):
        client = SMTP(*self.address)
        code, response = client.docmd('QUIT', 'oops')
        self.assertEqual(code, 501)
        self.assertEqual(response, b'Syntax: QUIT')

    def test_help(self):
        with SMTP(*self.address) as client:
            # Don't get tricked by smtplib processing of the response.
            code, response = client.docmd('HELP')
            self.assertEqual(code, 250)
            self.assertEqual(response,
                             b'Supported commands: EHLO HELO MAIL RCPT '
                             b'DATA RSET NOOP QUIT VRFY')

    def test_help_helo(self):
        with SMTP(*self.address) as client:
            # Don't get tricked by smtplib processing of the response.
            code, response = client.docmd('HELP', 'HELO')
            self.assertEqual(code, 250)
            self.assertEqual(response, b'Syntax: HELO hostname')

    def test_help_ehlo(self):
        with SMTP(*self.address) as client:
            # Don't get tricked by smtplib processing of the response.
            code, response = client.docmd('HELP', 'EHLO')
            self.assertEqual(code, 250)
            self.assertEqual(response, b'Syntax: EHLO hostname')

    def test_help_mail(self):
        with SMTP(*self.address) as client:
            # Don't get tricked by smtplib processing of the response.
            code, response = client.docmd('HELP', 'MAIL')
            self.assertEqual(code, 250)
            self.assertEqual(response, b'Syntax: MAIL FROM: <address>')

    def test_help_mail_esmtp(self):
        with SMTP(*self.address) as client:
            code, response = client.ehlo('example.com')
            self.assertEqual(code, 250)
            code, response = client.docmd('HELP', 'MAIL')
            self.assertEqual(code, 250)
            self.assertEqual(
                response,
                b'Syntax: MAIL FROM: <address> [SP <mail-parameters>]')

    def test_help_rcpt(self):
        with SMTP(*self.address) as client:
            # Don't get tricked by smtplib processing of the response.
            code, response = client.docmd('HELP', 'RCPT')
            self.assertEqual(code, 250)
            self.assertEqual(response, b'Syntax: RCPT TO: <address>')

    def test_help_rcpt_esmtp(self):
        with SMTP(*self.address) as client:
            code, response = client.ehlo('example.com')
            self.assertEqual(code, 250)
            code, response = client.docmd('HELP', 'RCPT')
            self.assertEqual(code, 250)
            self.assertEqual(
                response,
                b'Syntax: RCPT TO: <address> [SP <mail-parameters>]')

    def test_help_data(self):
        with SMTP(*self.address) as client:
            code, response = client.docmd('HELP', 'DATA')
            self.assertEqual(code, 250)
            self.assertEqual(response, b'Syntax: DATA')

    def test_help_rset(self):
        with SMTP(*self.address) as client:
            code, response = client.docmd('HELP', 'RSET')
            self.assertEqual(code, 250)
            self.assertEqual(response, b'Syntax: RSET')

    def test_help_noop(self):
        with SMTP(*self.address) as client:
            code, response = client.docmd('HELP', 'NOOP')
            self.assertEqual(code, 250)
            self.assertEqual(response, b'Syntax: NOOP')

    def test_help_quit(self):
        with SMTP(*self.address) as client:
            code, response = client.docmd('HELP', 'QUIT')
            self.assertEqual(code, 250)
            self.assertEqual(response, b'Syntax: QUIT')

    def test_help_vrfy(self):
        with SMTP(*self.address) as client:
            code, response = client.docmd('HELP', 'VRFY')
            self.assertEqual(code, 250)
            self.assertEqual(response, b'Syntax: VRFY <address>')

    def test_help_bad_arg(self):
        with SMTP(*self.address) as client:
            # Don't get tricked by smtplib processing of the response.
            code, response = client.docmd('HELP me!')
            self.assertEqual(code, 501)
            self.assertEqual(response,
                             b'Supported commands: EHLO HELO MAIL RCPT '
                             b'DATA RSET NOOP QUIT VRFY')

    def test_expn(self):
        with SMTP(*self.address) as client:
            code, response = client.expn('anne@example.com')
            self.assertEqual(code, 502)
            self.assertEqual(response, b'EXPN not implemented')

    def test_mail_no_helo(self):
        with SMTP(*self.address) as client:
            code, response = client.docmd('MAIL FROM: <anne@example.com>')
            self.assertEqual(code, 503)
            self.assertEqual(response, b'Error: send HELO first')

    def test_mail_no_arg(self):
        with SMTP(*self.address) as client:
            client.helo('example.com')
            code, response = client.docmd('MAIL')
            self.assertEqual(code, 501)
            self.assertEqual(response, b'Syntax: MAIL FROM: <address>')

    def test_mail_no_from(self):
        with SMTP(*self.address) as client:
            client.helo('example.com')
            code, response = client.docmd('MAIL <anne@example.com>')
            self.assertEqual(code, 501)
            self.assertEqual(response, b'Syntax: MAIL FROM: <address>')

    def test_mail_params_no_esmtp(self):
        with SMTP(*self.address) as client:
            client.helo('example.com')
            code, response = client.docmd(
                'MAIL FROM: <anne@example.com> SIZE=10000')
            self.assertEqual(code, 501)
            self.assertEqual(response, b'Syntax: MAIL FROM: <address>')

    def test_mail_params_esmtp(self):
        with SMTP(*self.address) as client:
            client.ehlo('example.com')
            code, response = client.docmd(
                'MAIL FROM: <anne@example.com> SIZE=10000')
            self.assertEqual(code, 250)
            self.assertEqual(response, b'OK')

    def test_mail_from_twice(self):
        with SMTP(*self.address) as client:
            client.helo('example.com')
            code, response = client.docmd('MAIL FROM: <anne@example.com>')
            self.assertEqual(code, 250)
            self.assertEqual(response, b'OK')
            code, response = client.docmd('MAIL FROM: <anne@example.com>')
            self.assertEqual(code, 503)
            self.assertEqual(response, b'Error: nested MAIL command')

    def test_mail_from_malformed(self):
        with SMTP(*self.address) as client:
            client.helo('example.com')
            code, response = client.docmd('MAIL FROM: Anne <anne@example.com>')
            self.assertEqual(code, 501)
            self.assertEqual(response, b'Syntax: MAIL FROM: <address>')

    def test_mail_malformed_params_esmtp(self):
        with SMTP(*self.address) as client:
            client.ehlo('example.com')
            code, response = client.docmd(
                'MAIL FROM: <anne@example.com> SIZE 10000')
            self.assertEqual(code, 501)
            self.assertEqual(
                response,
                b'Syntax: MAIL FROM: <address> [SP <mail-parameters>]')

    def test_mail_missing_params_esmtp(self):
        with SMTP(*self.address) as client:
            client.ehlo('example.com')
            code, response = client.docmd('MAIL FROM: <anne@example.com> SIZE')
            self.assertEqual(code, 501)
            self.assertEqual(
                response,
                b'Syntax: MAIL FROM: <address> [SP <mail-parameters>]')

    def test_mail_unrecognized_params_esmtp(self):
        with SMTP(*self.address) as client:
            client.ehlo('example.com')
            code, response = client.docmd(
                'MAIL FROM: <anne@example.com> FOO=BAR')
            self.assertEqual(code, 555)
            self.assertEqual(
                response,
                b'MAIL FROM parameters not recognized or not implemented')

    def test_mail_params_bad_syntax_esmtp(self):
        with SMTP(*self.address) as client:
            client.ehlo('example.com')
            code, response = client.docmd(
                'MAIL FROM: <anne@example.com> #$%=!@#')
            self.assertEqual(code, 501)
            self.assertEqual(
                response,
                b'Syntax: MAIL FROM: <address> [SP <mail-parameters>]')

    @patch('email._header_value_parser.AngleAddr.addr_spec',
           side_effect=IndexError, new_callable=PropertyMock)
    def test_mail_fail_parse_email(self, addr_spec):
        with SMTP(*self.address) as client:
            client.helo('example.com')
            code, response = client.docmd('MAIL FROM: <""@example.com>')
            self.assertEqual(code, 501)
            self.assertEqual(response, b'Syntax: MAIL FROM: <address>')

    def test_rcpt_no_helo(self):
        with SMTP(*self.address) as client:
            code, response = client.docmd('RCPT TO: <anne@example.com>')
            self.assertEqual(code, 503)
            self.assertEqual(response, b'Error: send HELO first')

    def test_rcpt_no_mail(self):
        with SMTP(*self.address) as client:
            code, response = client.helo('example.com')
            self.assertEqual(code, 250)
            code, response = client.docmd('RCPT TO: <anne@example.com>')
            self.assertEqual(code, 503)
            self.assertEqual(response, b'Error: need MAIL command')

    def test_rcpt_no_arg(self):
        with SMTP(*self.address) as client:
            code, response = client.helo('example.com')
            self.assertEqual(code, 250)
            code, response = client.docmd('MAIL FROM: <anne@example.com>')
            self.assertEqual(code, 250)
            code, response = client.docmd('RCPT')
            self.assertEqual(code, 501)
            self.assertEqual(response, b'Syntax: RCPT TO: <address>')

    def test_rcpt_no_arg_esmtp(self):
        with SMTP(*self.address) as client:
            code, response = client.ehlo('example.com')
            self.assertEqual(code, 250)
            code, response = client.docmd('MAIL FROM: <anne@example.com>')
            self.assertEqual(code, 250)
            code, response = client.docmd('RCPT')
            self.assertEqual(code, 501)
            self.assertEqual(
                response,
                b'Syntax: RCPT TO: <address> [SP <mail-parameters>]')

    def test_rcpt_no_address(self):
        with SMTP(*self.address) as client:
            code, response = client.ehlo('example.com')
            self.assertEqual(code, 250)
            code, response = client.docmd('MAIL FROM: <anne@example.com>')
            self.assertEqual(code, 250)
            code, response = client.docmd('RCPT TO:')
            self.assertEqual(code, 501)
            self.assertEqual(
                response,
                b'Syntax: RCPT TO: <address> [SP <mail-parameters>]')

    def test_rcpt_with_params_no_esmtp(self):
        with SMTP(*self.address) as client:
            code, response = client.helo('example.com')
            self.assertEqual(code, 250)
            code, response = client.docmd('MAIL FROM: <anne@example.com>')
            self.assertEqual(code, 250)
            code, response = client.docmd(
                'RCPT TO: <bart@example.com> SIZE=1000')
            self.assertEqual(code, 501)
            self.assertEqual(response, b'Syntax: RCPT TO: <address>')

    def test_rcpt_with_bad_params(self):
        with SMTP(*self.address) as client:
            code, response = client.ehlo('example.com')
            self.assertEqual(code, 250)
            code, response = client.docmd('MAIL FROM: <anne@example.com>')
            self.assertEqual(code, 250)
            code, response = client.docmd(
                'RCPT TO: <bart@example.com> #$%=!@#')
            self.assertEqual(code, 501)
            self.assertEqual(
                response,
                b'Syntax: RCPT TO: <address> [SP <mail-parameters>]')

    def test_rcpt_with_unknown_params(self):
        with SMTP(*self.address) as client:
            code, response = client.ehlo('example.com')
            self.assertEqual(code, 250)
            code, response = client.docmd('MAIL FROM: <anne@example.com>')
            self.assertEqual(code, 250)
            code, response = client.docmd(
                'RCPT TO: <bart@example.com> FOOBAR')
            self.assertEqual(code, 555)
            self.assertEqual(
                response,
                b'RCPT TO parameters not recognized or not implemented')

    def test_rcpt_fail_parse_email(self):
        with SMTP(*self.address) as client:
            code, response = client.ehlo('example.com')
            self.assertEqual(code, 250)
            code, response = client.docmd('MAIL FROM: <anne@example.com>')
            self.assertEqual(code, 250)
            code, response = client.docmd('RCPT TO: <""@example.com>')
            self.assertEqual(code, 501)
            self.assertEqual(
                response,
                b'Syntax: RCPT TO: <address> [SP <mail-parameters>]')

    def test_rset(self):
        with SMTP(*self.address) as client:
            code, response = client.rset()
            self.assertEqual(code, 250)
            self.assertEqual(response, b'OK')

    def test_rset_with_arg(self):
        with SMTP(*self.address) as client:
            code, response = client.docmd('RSET FOO')
            self.assertEqual(code, 501)
            self.assertEqual(response, b'Syntax: RSET')

    def test_vrfy(self):
        with SMTP(*self.address) as client:
            code, response = client.docmd('VRFY <anne@example.com>')
            self.assertEqual(code, 252)
            self.assertEqual(
              response,
              b'Cannot VRFY user, but will accept message and attempt delivery'
              )

    def test_vrfy_no_arg(self):
        with SMTP(*self.address) as client:
            code, response = client.docmd('VRFY')
            self.assertEqual(code, 501)
            self.assertEqual(response, b'Syntax: VRFY <address>')

    def test_vrfy_not_an_address(self):
        with SMTP(*self.address) as client:
            code, response = client.docmd('VRFY @@')
            self.assertEqual(code, 502)
            self.assertEqual(response, b'Could not VRFY @@')

    def test_data_no_helo(self):
        with SMTP(*self.address) as client:
            code, response = client.docmd('DATA')
            self.assertEqual(code, 503)
            self.assertEqual(response, b'Error: send HELO first')

    def test_data_no_rcpt(self):
        with SMTP(*self.address) as client:
            code, response = client.helo('example.com')
            self.assertEqual(code, 250)
            code, response = client.docmd('DATA')
            self.assertEqual(code, 503)
            self.assertEqual(response, b'Error: need RCPT command')

    def test_data_invalid_params(self):
        with SMTP(*self.address) as client:
            code, response = client.helo('example.com')
            self.assertEqual(code, 250)
            code, response = client.docmd('MAIL FROM: <anne@example.com>')
            self.assertEqual(code, 250)
            code, response = client.docmd('RCPT TO: <anne@example.com>')
            self.assertEqual(code, 250)
            code, response = client.docmd('DATA FOOBAR')
            self.assertEqual(code, 501)
            self.assertEqual(response, b'Syntax: DATA')

    def test_empty_command(self):
        with SMTP(*self.address) as client:
            code, response = client.docmd('')
            self.assertEqual(code, 500)
            self.assertEqual(response, b'Error: bad syntax')

    def test_too_long_command(self):
        with SMTP(*self.address) as client:
            code, response = client.docmd('a' * 513)
            self.assertEqual(code, 500)
            self.assertEqual(response, b'Error: line too long')

    def test_unknown_command(self):
        with SMTP(*self.address) as client:
            code, response = client.docmd('FOOBAR')
            self.assertEqual(code, 500)
            self.assertEqual(
                response,
                b'Error: command "FOOBAR" not recognized')


class TestSMTPWithController(unittest.TestCase):
    def test_mail_with_size_too_large(self):
        controller = SizedController(Sink(), 9999)
        controller.start()
        self.addCleanup(controller.stop)
        with SMTP(controller.hostname, controller.port) as client:
            client.ehlo('example.com')
            code, response = client.docmd(
                'MAIL FROM: <anne@example.com> SIZE=10000')
            self.assertEqual(code, 552)
            self.assertEqual(
                response,
                b'Error: message size exceeds fixed maximum message size')

    def test_mail_with_compatible_smtputf8(self):
        controller = Controller(Sink())
        controller.start()
        self.addCleanup(controller.stop)
        with SMTP(controller.hostname, controller.port) as client:
            client.ehlo('example.com')
            code, response = client.docmd(
                'MAIL FROM: <anne@example.com> SMTPUTF8')
            self.assertEqual(code, 250)
            self.assertEqual(response, b'OK')

    def test_mail_with_unrequited_smtputf8(self):
        controller = Controller(Sink())
        controller.start()
        self.addCleanup(controller.stop)
        with SMTP(controller.hostname, controller.port) as client:
            client.ehlo('example.com')
            code, response = client.docmd('MAIL FROM: <anne@example.com>')
            self.assertEqual(code, 250)
            self.assertEqual(response, b'OK')

    def test_mail_with_incompatible_smtputf8(self):
        controller = Controller(Sink())
        controller.start()
        self.addCleanup(controller.stop)
        with SMTP(controller.hostname, controller.port) as client:
            client.ehlo('example.com')
            code, response = client.docmd(
                'MAIL FROM: <anne@example.com> SMTPUTF8=YES')
            self.assertEqual(code, 501)
            self.assertEqual(response, b'Error: SMTPUTF8 takes no arguments')

    def test_mail_invalid_body(self):
        controller = Controller(Sink())
        controller.start()
        self.addCleanup(controller.stop)
        with SMTP(controller.hostname, controller.port) as client:
            client.ehlo('example.com')
            code, response = client.docmd(
                'MAIL FROM: <anne@example.com> BODY 9BIT')
            self.assertEqual(code, 501)
            self.assertEqual(response,
                             b'Error: BODY can only be one of 7BIT, 8BITMIME')

    def test_esmtp_no_size_limit(self):
        controller = SizedController(Sink(), size=None)
        controller.start()
        self.addCleanup(controller.stop)
        with SMTP(controller.hostname, controller.port) as client:
            code, response = client.ehlo('example.com')
            self.assertEqual(code, 250)
            for line in response.splitlines():
                self.assertNotEqual(line[:4], b'SIZE')

    def test_process_message_error(self):
        controller = Controller(ErroringHandler())
        controller.start()
        self.addCleanup(controller.stop)
        with SMTP(controller.hostname, controller.port) as client:
            code, response = client.ehlo('example.com')
            self.assertEqual(code, 250)
            with self.assertRaises(SMTPDataError) as cm:
                client.sendmail('anne@example.com', ['bart@example.com'], """\
From: anne@example.com
To: bart@example.com
Subject: A test

Testing
""")
            self.assertEqual(cm.exception.smtp_code, 499)
            self.assertEqual(cm.exception.smtp_error,
                             b'Could not accept the message')

    def test_too_long_message_body(self):
        controller = SizedController(Sink(), size=100)
        controller.start()
        self.addCleanup(controller.stop)
        with SMTP(controller.hostname, controller.port) as client:
            client.helo('example.com')
            mail = '\r\n'.join(['z' * 20] * 10)
            with self.assertRaises(SMTPResponseException) as cm:
                client.sendmail('anne@example.com', ['bart@example.com'], mail)
            self.assertEqual(cm.exception.smtp_code, 552)
            self.assertEqual(cm.exception.smtp_error,
                             b'Error: Too much mail data')

    def test_dots_escaped(self):
        handler = ReceivingHandler()
        controller = DecodingController(handler)
        controller.start()
        self.addCleanup(controller.stop)
        with SMTP(controller.hostname, controller.port) as client:
            client.helo('example.com')
            mail = CRLF.join(['Test', '.', 'mail'])
            client.sendmail('anne@example.com', ['bart@example.com'], mail)
            self.assertEqual(len(handler.box), 1)
            self.assertEqual(handler.box[0], 'Test\r\n.\r\nmail')

    def test_unexpected_errors(self):
        handler = ErroringHandler()
        controller = ErrorController(handler)
        controller.start()
        self.addCleanup(controller.stop)
        with ExitStack() as resources:
            # Suppress logging to the console during the tests.  Depending on
            # timing, the exception may or may not be logged.
            resources.enter_context(patch('aiosmtpd.smtp.log.exception'))
            client = resources.enter_context(
                SMTP(controller.hostname, controller.port))
            code, response = client.helo('example.com')
        self.assertEqual(code, 500)
        self.assertEqual(response, b'Error: (ValueError) test')
        self.assertIsInstance(handler.error, ValueError)

    def test_unexpected_errors_unhandled(self):
        handler = Sink()
        handler.error = None
        controller = ErrorController(handler)
        controller.start()
        self.addCleanup(controller.stop)
        with ExitStack() as resources:
            # Suppress logging to the console during the tests.  Depending on
            # timing, the exception may or may not be logged.
            resources.enter_context(patch('aiosmtpd.smtp.log.exception'))
            client = resources.enter_context(
                SMTP(controller.hostname, controller.port))
            code, response = client.helo('example.com')
        self.assertEqual(code, 500)
        self.assertEqual(response, b'Error: (ValueError) test')
        # handler.error did not change because the handler does not have a
        # handle_exception() method.
        self.assertIsNone(handler.error)


class TestCustomizations(unittest.TestCase):
    def test_custom_hostname(self):
        controller = CustomHostnameController(Sink())
        controller.start()
        self.addCleanup(controller.stop)
        with SMTP(controller.hostname, controller.port) as client:
            code, response = client.helo('example.com')
            self.assertEqual(code, 250)
            self.assertEqual(response, bytes('custom.localhost', 'utf-8'))

    def test_custom_greeting(self):
        controller = CustomIdentController(Sink())
        controller.start()
        self.addCleanup(controller.stop)
        with SMTP() as client:
            code, msg = client.connect(controller.hostname, controller.port)
            self.assertEqual(code, 220)
            # The hostname prefix is unpredictable.
            self.assertEqual(msg[-22:], b'Identifying SMTP v2112')

    def test_default_greeting(self):
        controller = Controller(Sink())
        controller.start()
        self.addCleanup(controller.stop)
        with SMTP() as client:
            code, msg = client.connect(controller.hostname, controller.port)
            self.assertEqual(code, 220)
            # The hostname prefix is unpredictable.
            self.assertEqual(msg[-len(GREETING):], bytes(GREETING, 'utf-8'))

    def test_mail_invalid_body_param(self):
        controller = NoDecodeController(Sink())
        controller.start()
        self.addCleanup(controller.stop)
        with SMTP() as client:
            code, msg = client.connect(controller.hostname, controller.port)
            client.ehlo('example.com')
            code, response = client.docmd(
                'MAIL FROM: <anne@example.com> BODY=FOOBAR')
            self.assertEqual(code, 501)
            self.assertEqual(
                response,
                b'Error: BODY can only be one of 7BIT, 8BITMIME')


class TestClientCrash(unittest.TestCase):
    # GH#62 - if the client crashes during the SMTP dialog we want to make
    # sure we don't get tracebacks where we call readline().
    def setUp(self):
        controller = Controller(Sink)
        controller.start()
        self.addCleanup(controller.stop)
        self.address = (controller.hostname, controller.port)

    def test_connection_reset_during_DATA(self):
        with SMTP(*self.address) as client:
            client.helo('example.com')
            client.docmd('MAIL FROM: <anne@example.com>')
            client.docmd('RCPT TO: <bart@example.com>')
            client.docmd('DATA')
            # Start sending the DATA but reset the connection before that
            # completes, i.e. before the .\r\n
            client.send(b'From: <anne@example.com>')
            reset_connection(client)
            # The connection should be disconnected, so trying to do another
            # command from here will give us an exception.  In GH#62, the
            # server just hung.
            self.assertRaises(SMTPServerDisconnected, client.noop)

    def test_connection_reset_during_command(self):
        with SMTP(*self.address) as client:
            client.helo('example.com')
            # Start sending a command but reset the connection before that
            # completes, i.e. before the \r\n
            client.send('MAIL FROM: <anne')
            reset_connection(client)
            # The connection should be disconnected, so trying to do another
            # command from here will give us an exception.  In GH#62, the
            # server just hung.
            self.assertRaises(SMTPServerDisconnected, client.noop)

    def test_close_in_command(self):
        with SMTP(*self.address) as client:
            # Don't include the CRLF.
            client.send('FOO')
            client.close()

    def test_close_in_data(self):
        with SMTP(*self.address) as client:
            code, response = client.helo('example.com')
            self.assertEqual(code, 250)
            code, response = client.docmd('MAIL FROM: <anne@example.com>')
            self.assertEqual(code, 250)
            code, response = client.docmd('RCPT TO: <bart@example.com>')
            self.assertEqual(code, 250)
            code, response = client.docmd('DATA')
            self.assertEqual(code, 354)
            # Don't include the CRLF.
            client.send('FOO')
            client.close()<|MERGE_RESOLUTION|>--- conflicted
+++ resolved
@@ -9,14 +9,9 @@
 from aiosmtpd.smtp import SMTP as Server, __ident__ as GREETING
 from aiosmtpd.testing.helpers import reset_connection
 from contextlib import ExitStack
-<<<<<<< HEAD
-from smtplib import SMTP, SMTPDataError, SMTPResponseException
-from unittest.mock import Mock, patch, PropertyMock
-=======
 from smtplib import (
     SMTP, SMTPDataError, SMTPResponseException, SMTPServerDisconnected)
-from unittest.mock import Mock, patch
->>>>>>> c25b8784
+from unittest.mock import Mock, patch, PropertyMock
 
 CRLF = '\r\n'
 BCRLF = b'\r\n'
