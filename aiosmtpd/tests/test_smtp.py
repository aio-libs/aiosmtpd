"""Test the SMTP protocol."""

import time
import socket
import asyncio
import unittest
import warnings

from aiosmtpd.controller import Controller
from aiosmtpd.handlers import Sink
from aiosmtpd.smtp import (
    AuthResult,
    MISSING,
    SMTP as Server,
    __ident__ as GREETING,
    Envelope as SMTPEnvelope,
    Session as SMTPSession,
)
from aiosmtpd.testing.helpers import (
    ReceivingHandler,
    SUPPORTED_COMMANDS_NOTLS,
    assert_auth_invalid,
    assert_auth_required,
    assert_auth_success,
    reset_connection,
    send_recv,
)
from base64 import b64encode
from contextlib import ExitStack
from smtplib import (
    SMTP,
    SMTPAuthenticationError,
    SMTPDataError,
    SMTPResponseException,
    SMTPServerDisconnected
)
from unittest.mock import Mock, PropertyMock, patch

from typing import ContextManager, List, Tuple, cast

CRLF = '\r\n'
BCRLF = b'\r\n'


ModuleResources = ExitStack()


def setUpModule():
    # Needed especially on FreeBSD because socket.getfqdn() is slow on that OS,
    # and oftentimes (not always, though) leads to Error
    ModuleResources.enter_context(patch("socket.getfqdn", return_value="localhost"))


def tearDownModule():
    ModuleResources.close()


def authenticator(mechanism, login, password):
    if login and login.decode() == 'goodlogin':
        return True
    else:
        return False


class DecodingController(Controller):
    def factory(self):
        return Server(self.handler, decode_data=True, enable_SMTPUTF8=True,
                      auth_require_tls=False, auth_callback=authenticator)


class PeekerHandler:
    sess: SMTPSession = None

    async def handle_MAIL(
            self, server, session, envelope, address, mail_options
    ):
        self.sess = session
        return "250 OK"

    async def auth_DENYMISSING(self, server, args):
        return MISSING

    async def auth_DENYFALSE(self, server, args):
        return False

    async def auth_NULL(
            self, server, args
    ):
        return "NULL_login"

    async def auth_NONE(self, server: Server, args):
        await server.push("235 2.7.0  Authentication Succeeded")
        return None

    async def auth_DONT(
            self, server, args
    ):
        return MISSING


class PeekerAuth:
    login: bytes = None
    password: bytes = None
    mechanism: str = None

    sess: SMTPSession = None
    login_data = None

    def auth_callback(
            self, mechanism: str, login: bytes, password: bytes
    ) -> bool:
        self.mechanism = mechanism
        self.login = login
        self.password = password
        return True

    def authenticator(
            self,
            server: Server,
            session: SMTPSession,
            envelope: SMTPEnvelope,
            mechanism: str,
            login_data: Tuple[bytes, bytes],
    ) -> AuthResult:
        self.sess = session
        self.mechanism = mechanism
        self.login_data = login_data
        userb, passb = login_data
        if userb == b"failme_with454":
            return AuthResult(
                False, False, "454 4.7.0 Temporary authentication failure"
            )
        else:
            return AuthResult(True)


auth_peeker = PeekerAuth()


class DecodingControllerPeekAuth(Controller):
    def factory(self):
        return Server(self.handler, decode_data=True, enable_SMTPUTF8=True,
                      auth_require_tls=False,
                      auth_callback=auth_peeker.auth_callback,
                      **self.server_kwargs)


class DecodingControllerPeekAuthNewSystem(Controller):
    def factory(self):
        return Server(self.handler, decode_data=True, enable_SMTPUTF8=True,
                      auth_require_tls=False,
                      authenticator=auth_peeker.authenticator,
                      **self.server_kwargs)


class NoDecodeController(Controller):
    def factory(self):
        return Server(self.handler, decode_data=False)


class TimeoutController(Controller):
    Delay: float = 2.0

    def factory(self):
        return Server(self.handler, timeout=self.Delay)


class RequiredAuthDecodingController(Controller):
    def factory(self):
        return Server(self.handler, decode_data=True, enable_SMTPUTF8=True,
                      auth_require_tls=False, auth_callback=authenticator,
                      auth_required=True)


<<<<<<< HEAD
class ReceivingHandler:
    box = None

    def __init__(self):
        self.box: List[SMTPEnvelope] = []
        self.boxed_sess: List[SMTPSession] = []

    async def handle_DATA(self, server, session: SMTPSession, envelope: SMTPEnvelope):
        self.box.append(envelope)
        self.boxed_sess.append(session)
        return '250 OK'


=======
>>>>>>> 35ae4ed6
class StoreEnvelopeOnVRFYHandler:
    """Saves envelope for later inspection when handling VRFY."""
    envelope = None

    async def handle_VRFY(self, server, session, envelope, addr):
        self.envelope = envelope
        return '250 OK'


class SizedController(Controller):
    def __init__(self, handler, size):
        self.size = size
        super().__init__(handler)

    def factory(self):
        return Server(self.handler, data_size_limit=self.size)


class StrictASCIIController(Controller):
    def factory(self):
        return Server(self.handler, enable_SMTPUTF8=False, decode_data=True)


class CustomHostnameController(Controller):
    def factory(self):
        return Server(self.handler, hostname='custom.localhost')


class CustomIdentController(Controller):
    def factory(self):
        server = Server(self.handler, ident='Identifying SMTP v2112')
        return server


class ErroringHandler:
    error = None

    async def handle_DATA(self, server, session, envelope):
        return '499 Could not accept the message'

    async def handle_exception(self, error):
        self.error = error
        return '500 ErroringHandler handling error'


class ErroringHandlerCustomResponse:
    error = None

    async def handle_exception(self, error):
        self.error = error
        return '554 Persistent error: ({}) {}'.format(
            error.__class__.__name__, str(error))


class ErroringErrorHandler:
    error = None

    async def handle_exception(self, error):
        self.error = error
        raise ValueError('ErroringErrorHandler test')


class ErroringHandlerConnectionLost:
    error = None

    async def handle_DATA(self, server, session, envelope):
        raise ConnectionResetError('ErroringHandlerConnectionLost test')

    async def handle_exception(self, error):
        self.error = error


class UndescribableError(Exception):
    def __str__(self):
        raise Exception()


class UndescribableErrorHandler:
    error = None

    async def handle_exception(self, error):
        self.error = error
        raise UndescribableError()


class ErrorSMTP(Server):
    async def smtp_HELO(self, hostname):
        raise ValueError('test')


class ErrorController(Controller):
    def factory(self):
        return ErrorSMTP(self.handler)


class SleepingHeloHandler:
    async def handle_HELO(self, server, session, envelope, hostname):
        await asyncio.sleep(0.01)
        session.host_name = hostname
        return '250 {}'.format(server.hostname)


class TestProtocol(unittest.TestCase):
    def setUp(self):
        self.transport = Mock()
        self.transport.write = self._write
        self.responses = []
        self._old_loop = asyncio.get_event_loop()
        self.loop = asyncio.new_event_loop()
        asyncio.set_event_loop(self.loop)

    def tearDown(self):
        self.loop.close()
        asyncio.set_event_loop(self._old_loop)

    def _write(self, data):
        self.responses.append(data)

    def _get_protocol(self, *args, **kwargs):
        protocol = Server(*args, loop=self.loop, **kwargs)
        protocol.connection_made(self.transport)
        return protocol

    def test_honors_mail_delimeters(self):
        handler = ReceivingHandler()
        data = b'test\r\nmail\rdelimeters\nsaved\r\n'
        protocol = self._get_protocol(handler)
        protocol.data_received(BCRLF.join([
            b'HELO example.org',
            b'MAIL FROM: <anne@example.com>',
            b'RCPT TO: <anne@example.com>',
            b'DATA',
            data + b'.',
            b'QUIT\r\n'
            ]))
        try:
            self.loop.run_until_complete(protocol._handler_coroutine)
        except asyncio.CancelledError:
            pass
        self.assertEqual(len(handler.box), 1)
        self.assertEqual(handler.box[0].content, data)

    def test_empty_email(self):
        handler = ReceivingHandler()
        protocol = self._get_protocol(handler)
        protocol.data_received(BCRLF.join([
            b'HELO example.org',
            b'MAIL FROM: <anne@example.com>',
            b'RCPT TO: <anne@example.com>',
            b'DATA',
            b'.',
            b'QUIT\r\n'
            ]))
        try:
            self.loop.run_until_complete(protocol._handler_coroutine)
        except asyncio.CancelledError:
            pass
        self.assertEqual(self.responses[5], b'250 OK\r\n')
        self.assertEqual(len(handler.box), 1)
        self.assertEqual(handler.box[0].content, b'')


class TestSMTP(unittest.TestCase):
    def setUp(self):
        controller = DecodingController(Sink)
        controller.start()
        self.addCleanup(controller.stop)
        self.address = (controller.hostname, controller.port)

    def test_binary(self):
        with SMTP(*self.address) as client:
            client.sock.send(b"\x80FAIL\r\n")
            code, response = client.getreply()
            self.assertEqual(code, 500)
            self.assertEqual(response, b'Error: bad syntax')

    def test_binary_space(self):
        with SMTP(*self.address) as client:
            client.sock.send(b"\x80 FAIL\r\n")
            code, response = client.getreply()
            self.assertEqual(code, 500)
            self.assertEqual(response, b'Error: bad syntax')

    def test_helo(self):
        with SMTP(*self.address) as client:
            code, response = client.helo('example.com')
            self.assertEqual(code, 250)
            self.assertEqual(response, bytes(socket.getfqdn(), 'utf-8'))

    def test_helo_no_hostname(self):
        with SMTP(*self.address) as client:
            # smtplib substitutes .local_hostname if the argument is falsey.
            client.local_hostname = ''
            code, response = client.helo('')
            self.assertEqual(code, 501)
            self.assertEqual(response, b'Syntax: HELO hostname')

    def test_helo_duplicate(self):
        with SMTP(*self.address) as client:
            code, response = client.helo('example.com')
            self.assertEqual(code, 250)
            code, response = client.helo('example.org')
            self.assertEqual(code, 250)

    def test_ehlo(self):
        with SMTP(*self.address) as client:
            code, response = client.ehlo('example.com')
            self.assertEqual(code, 250)
            lines = response.splitlines()
            expecteds = (
                bytes(socket.getfqdn(), 'utf-8'),
                b'SIZE 33554432',
                b'SMTPUTF8',
                b'AUTH LOGIN PLAIN',
                b'HELP',
            )
            for actual, expected in zip(lines, expecteds):
                self.assertEqual(actual, expected)

    def test_ehlo_duplicate(self):
        with SMTP(*self.address) as client:
            code, response = client.ehlo('example.com')
            self.assertEqual(code, 250)
            code, response = client.ehlo('example.org')
            self.assertEqual(code, 250)

    def test_ehlo_no_hostname(self):
        with SMTP(*self.address) as client:
            # smtplib substitutes .local_hostname if the argument is falsey.
            client.local_hostname = ''
            code, response = client.ehlo('')
            self.assertEqual(code, 501)
            self.assertEqual(response, b'Syntax: EHLO hostname')

    def test_helo_then_ehlo(self):
        with SMTP(*self.address) as client:
            code, response = client.helo('example.com')
            self.assertEqual(code, 250)
            code, response = client.ehlo('example.org')
            self.assertEqual(code, 250)

    def test_ehlo_then_helo(self):
        with SMTP(*self.address) as client:
            code, response = client.ehlo('example.com')
            self.assertEqual(code, 250)
            code, response = client.helo('example.org')
            self.assertEqual(code, 250)

    def test_noop(self):
        with SMTP(*self.address) as client:
            code, response = client.noop()
            self.assertEqual(code, 250)

    def test_noop_with_arg(self):
        with SMTP(*self.address) as client:
            # .noop() doesn't accept arguments.
            code, response = client.docmd('NOOP', 'ok')
            self.assertEqual(code, 250)

    def test_quit(self):
        client = SMTP(*self.address)
        code, response = client.quit()
        self.assertEqual(code, 221)
        self.assertEqual(response, b'Bye')

    def test_quit_with_arg(self):
        client = SMTP(*self.address)
        code, response = client.docmd('QUIT', 'oops')
        self.assertEqual(code, 501)
        self.assertEqual(response, b'Syntax: QUIT')

    def test_help(self):
        with SMTP(*self.address) as client:
            # Don't get tricked by smtplib processing of the response.
            code, response = client.docmd('HELP')
            self.assertEqual(code, 250)
            self.assertEqual(response, SUPPORTED_COMMANDS_NOTLS)

    def test_help_helo(self):
        with SMTP(*self.address) as client:
            # Don't get tricked by smtplib processing of the response.
            code, response = client.docmd('HELP', 'HELO')
            self.assertEqual(code, 250)
            self.assertEqual(response, b'Syntax: HELO hostname')

    def test_help_ehlo(self):
        with SMTP(*self.address) as client:
            # Don't get tricked by smtplib processing of the response.
            code, response = client.docmd('HELP', 'EHLO')
            self.assertEqual(code, 250)
            self.assertEqual(response, b'Syntax: EHLO hostname')

    def test_help_mail(self):
        with SMTP(*self.address) as client:
            # Don't get tricked by smtplib processing of the response.
            code, response = client.docmd('HELP', 'MAIL')
            self.assertEqual(code, 250)
            self.assertEqual(response, b'Syntax: MAIL FROM: <address>')

    def test_help_mail_esmtp(self):
        with SMTP(*self.address) as client:
            code, response = client.ehlo('example.com')
            self.assertEqual(code, 250)
            code, response = client.docmd('HELP', 'MAIL')
            self.assertEqual(code, 250)
            self.assertEqual(
                response,
                b'Syntax: MAIL FROM: <address> [SP <mail-parameters>]')

    def test_help_rcpt(self):
        with SMTP(*self.address) as client:
            # Don't get tricked by smtplib processing of the response.
            code, response = client.docmd('HELP', 'RCPT')
            self.assertEqual(code, 250)
            self.assertEqual(response, b'Syntax: RCPT TO: <address>')

    def test_help_rcpt_esmtp(self):
        with SMTP(*self.address) as client:
            code, response = client.ehlo('example.com')
            self.assertEqual(code, 250)
            code, response = client.docmd('HELP', 'RCPT')
            self.assertEqual(code, 250)
            self.assertEqual(
                response,
                b'Syntax: RCPT TO: <address> [SP <mail-parameters>]')

    def test_help_data(self):
        with SMTP(*self.address) as client:
            code, response = client.docmd('HELP', 'DATA')
            self.assertEqual(code, 250)
            self.assertEqual(response, b'Syntax: DATA')

    def test_help_rset(self):
        with SMTP(*self.address) as client:
            code, response = client.docmd('HELP', 'RSET')
            self.assertEqual(code, 250)
            self.assertEqual(response, b'Syntax: RSET')

    def test_help_noop(self):
        with SMTP(*self.address) as client:
            code, response = client.docmd('HELP', 'NOOP')
            self.assertEqual(code, 250)
            self.assertEqual(response, b'Syntax: NOOP [ignored]')

    def test_help_quit(self):
        with SMTP(*self.address) as client:
            code, response = client.docmd('HELP', 'QUIT')
            self.assertEqual(code, 250)
            self.assertEqual(response, b'Syntax: QUIT')

    def test_help_vrfy(self):
        with SMTP(*self.address) as client:
            code, response = client.docmd('HELP', 'VRFY')
            self.assertEqual(code, 250)
            self.assertEqual(response, b'Syntax: VRFY <address>')

    def test_help_auth(self):
        with SMTP(*self.address) as client:
            code, response = client.docmd('HELP', 'AUTH')
            self.assertEqual(code, 250)
            self.assertEqual(response, b'Syntax: AUTH <mechanism>')

    def test_help_bad_arg(self):
        with SMTP(*self.address) as client:
            # Don't get tricked by smtplib processing of the response.
            code, response = client.docmd('HELP me!')
            self.assertEqual(code, 501)
            self.assertEqual(response, SUPPORTED_COMMANDS_NOTLS)

    def test_expn(self):
        with SMTP(*self.address) as client:
            code, response = client.expn('anne@example.com')
            self.assertEqual(code, 502)
            self.assertEqual(response, b'EXPN not implemented')

    def test_mail_no_helo(self):
        with SMTP(*self.address) as client:
            code, response = client.docmd('MAIL FROM: <anne@example.com>')
            self.assertEqual(code, 503)
            self.assertEqual(response, b'Error: send HELO first')

    def test_mail_no_arg(self):
        with SMTP(*self.address) as client:
            client.helo('example.com')
            code, response = client.docmd('MAIL')
            self.assertEqual(code, 501)
            self.assertEqual(response, b'Syntax: MAIL FROM: <address>')

    def test_mail_no_from(self):
        with SMTP(*self.address) as client:
            client.helo('example.com')
            code, response = client.docmd('MAIL <anne@example.com>')
            self.assertEqual(code, 501)
            self.assertEqual(response, b'Syntax: MAIL FROM: <address>')

    def test_mail_params_no_esmtp(self):
        with SMTP(*self.address) as client:
            client.helo('example.com')
            code, response = client.docmd(
                'MAIL FROM: <anne@example.com> SIZE=10000')
            self.assertEqual(code, 501)
            self.assertEqual(response, b'Syntax: MAIL FROM: <address>')

    def test_mail_params_esmtp(self):
        with SMTP(*self.address) as client:
            client.ehlo('example.com')
            code, response = client.docmd(
                'MAIL FROM: <anne@example.com> SIZE=10000')
            self.assertEqual(code, 250)
            self.assertEqual(response, b'OK')

    def test_mail_from_twice(self):
        with SMTP(*self.address) as client:
            client.helo('example.com')
            code, response = client.docmd('MAIL FROM: <anne@example.com>')
            self.assertEqual(code, 250)
            self.assertEqual(response, b'OK')
            code, response = client.docmd('MAIL FROM: <anne@example.com>')
            self.assertEqual(code, 503)
            self.assertEqual(response, b'Error: nested MAIL command')

    def test_mail_from_malformed(self):
        with SMTP(*self.address) as client:
            client.helo('example.com')
            code, response = client.docmd('MAIL FROM: Anne <anne@example.com>')
            self.assertEqual(code, 501)
            self.assertEqual(response, b'Syntax: MAIL FROM: <address>')

    def test_mail_malformed_params_esmtp(self):
        with SMTP(*self.address) as client:
            client.ehlo('example.com')
            code, response = client.docmd(
                'MAIL FROM: <anne@example.com> SIZE 10000')
            self.assertEqual(code, 501)
            self.assertEqual(
                response,
                b'Syntax: MAIL FROM: <address> [SP <mail-parameters>]')

    def test_mail_missing_params_esmtp(self):
        with SMTP(*self.address) as client:
            client.ehlo('example.com')
            code, response = client.docmd('MAIL FROM: <anne@example.com> SIZE')
            self.assertEqual(code, 501)
            self.assertEqual(
                response,
                b'Syntax: MAIL FROM: <address> [SP <mail-parameters>]')

    def test_mail_unrecognized_params_esmtp(self):
        with SMTP(*self.address) as client:
            client.ehlo('example.com')
            code, response = client.docmd(
                'MAIL FROM: <anne@example.com> FOO=BAR')
            self.assertEqual(code, 555)
            self.assertEqual(
                response,
                b'MAIL FROM parameters not recognized or not implemented')

    def test_mail_params_bad_syntax_esmtp(self):
        with SMTP(*self.address) as client:
            client.ehlo('example.com')
            code, response = client.docmd(
                'MAIL FROM: <anne@example.com> #$%=!@#')
            self.assertEqual(code, 501)
            self.assertEqual(
                response,
                b'Syntax: MAIL FROM: <address> [SP <mail-parameters>]')

    # Test the workaround http://bugs.python.org/issue27931
    @patch('email._header_value_parser.AngleAddr.addr_spec',
           side_effect=IndexError, new_callable=PropertyMock)
    def test_mail_fail_parse_email(self, addr_spec):
        with SMTP(*self.address) as client:
            client.helo('example.com')
            code, response = client.docmd('MAIL FROM: <""@example.com>')
            self.assertEqual(code, 501)
            self.assertEqual(response, b'Syntax: MAIL FROM: <address>')

    def test_rcpt_no_helo(self):
        with SMTP(*self.address) as client:
            code, response = client.docmd('RCPT TO: <anne@example.com>')
            self.assertEqual(code, 503)
            self.assertEqual(response, b'Error: send HELO first')

    def test_rcpt_no_mail(self):
        with SMTP(*self.address) as client:
            code, response = client.helo('example.com')
            self.assertEqual(code, 250)
            code, response = client.docmd('RCPT TO: <anne@example.com>')
            self.assertEqual(code, 503)
            self.assertEqual(response, b'Error: need MAIL command')

    def test_rcpt_no_arg(self):
        with SMTP(*self.address) as client:
            code, response = client.helo('example.com')
            self.assertEqual(code, 250)
            code, response = client.docmd('MAIL FROM: <anne@example.com>')
            self.assertEqual(code, 250)
            code, response = client.docmd('RCPT')
            self.assertEqual(code, 501)
            self.assertEqual(response, b'Syntax: RCPT TO: <address>')

    def test_rcpt_no_to(self):
        with SMTP(*self.address) as client:
            code, response = client.helo('example.com')
            self.assertEqual(code, 250)
            code, response = client.docmd('MAIL FROM: <anne@example.com>')
            self.assertEqual(code, 250)
            code, response = client.docmd('RCPT <anne@example.com')
            self.assertEqual(code, 501)
            self.assertEqual(response, b'Syntax: RCPT TO: <address>')

    def test_rcpt_no_arg_esmtp(self):
        with SMTP(*self.address) as client:
            code, response = client.ehlo('example.com')
            self.assertEqual(code, 250)
            code, response = client.docmd('MAIL FROM: <anne@example.com>')
            self.assertEqual(code, 250)
            code, response = client.docmd('RCPT')
            self.assertEqual(code, 501)
            self.assertEqual(
                response,
                b'Syntax: RCPT TO: <address> [SP <mail-parameters>]')

    def test_rcpt_no_address(self):
        with SMTP(*self.address) as client:
            code, response = client.ehlo('example.com')
            self.assertEqual(code, 250)
            code, response = client.docmd('MAIL FROM: <anne@example.com>')
            self.assertEqual(code, 250)
            code, response = client.docmd('RCPT TO:')
            self.assertEqual(code, 501)
            self.assertEqual(
                response,
                b'Syntax: RCPT TO: <address> [SP <mail-parameters>]')

    def test_rcpt_with_params_no_esmtp(self):
        with SMTP(*self.address) as client:
            code, response = client.helo('example.com')
            self.assertEqual(code, 250)
            code, response = client.docmd('MAIL FROM: <anne@example.com>')
            self.assertEqual(code, 250)
            code, response = client.docmd(
                'RCPT TO: <bart@example.com> SIZE=1000')
            self.assertEqual(code, 501)
            self.assertEqual(response, b'Syntax: RCPT TO: <address>')

    def test_rcpt_with_bad_params(self):
        with SMTP(*self.address) as client:
            code, response = client.ehlo('example.com')
            self.assertEqual(code, 250)
            code, response = client.docmd('MAIL FROM: <anne@example.com>')
            self.assertEqual(code, 250)
            code, response = client.docmd(
                'RCPT TO: <bart@example.com> #$%=!@#')
            self.assertEqual(code, 501)
            self.assertEqual(
                response,
                b'Syntax: RCPT TO: <address> [SP <mail-parameters>]')

    def test_rcpt_with_unknown_params(self):
        with SMTP(*self.address) as client:
            code, response = client.ehlo('example.com')
            self.assertEqual(code, 250)
            code, response = client.docmd('MAIL FROM: <anne@example.com>')
            self.assertEqual(code, 250)
            code, response = client.docmd(
                'RCPT TO: <bart@example.com> FOOBAR')
            self.assertEqual(code, 555)
            self.assertEqual(
                response,
                b'RCPT TO parameters not recognized or not implemented')

    # Test the workaround http://bugs.python.org/issue27931
    @patch('email._header_value_parser.AngleAddr.addr_spec',
           new_callable=PropertyMock)
    def test_rcpt_fail_parse_email(self, addr_spec):
        with SMTP(*self.address) as client:
            code, response = client.ehlo('example.com')
            self.assertEqual(code, 250)
            code, response = client.docmd('MAIL FROM: <anne@example.com>')
            self.assertEqual(code, 250)
            addr_spec.side_effect = IndexError
            code, response = client.docmd('RCPT TO: <""@example.com>')
            self.assertEqual(code, 501)
            self.assertEqual(
                response,
                b'Syntax: RCPT TO: <address> [SP <mail-parameters>]')

    def test_rset(self):
        with SMTP(*self.address) as client:
            code, response = client.rset()
            self.assertEqual(code, 250)
            self.assertEqual(response, b'OK')

    def test_rset_with_arg(self):
        with SMTP(*self.address) as client:
            code, response = client.docmd('RSET FOO')
            self.assertEqual(code, 501)
            self.assertEqual(response, b'Syntax: RSET')

    def test_vrfy(self):
        with SMTP(*self.address) as client:
            code, response = client.docmd('VRFY <anne@example.com>')
            self.assertEqual(code, 252)
            self.assertEqual(
                response,
                b'Cannot VRFY user, but will accept message and '
                b'attempt delivery'
                )

    def test_vrfy_no_arg(self):
        with SMTP(*self.address) as client:
            code, response = client.docmd('VRFY')
            self.assertEqual(code, 501)
            self.assertEqual(response, b'Syntax: VRFY <address>')

    def test_vrfy_not_an_address(self):
        with SMTP(*self.address) as client:
            code, response = client.docmd('VRFY @@')
            self.assertEqual(code, 502)
            self.assertEqual(response, b'Could not VRFY @@')

    def test_data_no_helo(self):
        with SMTP(*self.address) as client:
            code, response = client.docmd('DATA')
            self.assertEqual(code, 503)
            self.assertEqual(response, b'Error: send HELO first')

    def test_data_no_rcpt(self):
        with SMTP(*self.address) as client:
            code, response = client.helo('example.com')
            self.assertEqual(code, 250)
            code, response = client.docmd('DATA')
            self.assertEqual(code, 503)
            self.assertEqual(response, b'Error: need RCPT command')

    def test_data_invalid_params(self):
        with SMTP(*self.address) as client:
            code, response = client.helo('example.com')
            self.assertEqual(code, 250)
            code, response = client.docmd('MAIL FROM: <anne@example.com>')
            self.assertEqual(code, 250)
            code, response = client.docmd('RCPT TO: <anne@example.com>')
            self.assertEqual(code, 250)
            code, response = client.docmd('DATA FOOBAR')
            self.assertEqual(code, 501)
            self.assertEqual(response, b'Syntax: DATA')

    def test_empty_command(self):
        with SMTP(*self.address) as client:
            code, response = client.docmd('')
            self.assertEqual(code, 500)
            self.assertEqual(response, b'Error: bad syntax')

    def test_too_long_command(self):
        with SMTP(*self.address) as client:
            code, response = client.docmd('a' * 513)
            self.assertEqual(code, 500)
            self.assertEqual(response, b'Command line too long')

    def test_way_too_long_command(self):
        with SMTP(*self.address) as client:
            # Send a very large string to ensure it is broken
            # into several packets, which hits the inner
            # LimitOverrunError code path in _handle_client.
            client.send('a' * 1000000)
            code, response = client.docmd('a' * 1001)
            self.assertEqual(code, 500)
            self.assertEqual(response, b'Command line too long')
            code, response = client.docmd('NOOP')
            self.assertEqual(code, 250)
            self.assertEqual(response, b'OK')

    def test_unknown_command(self):
        with SMTP(*self.address) as client:
            code, response = client.docmd('FOOBAR')
            self.assertEqual(code, 500)
            self.assertEqual(
                response,
                b'Error: command "FOOBAR" not recognized')

    def test_auth_no_ehlo(self):
        with SMTP(*self.address) as client:
            code, response = client.docmd('AUTH')
            self.assertEqual(code, 503)
            self.assertEqual(response, b'Error: send EHLO first')

    def test_auth_helo(self):
        with SMTP(*self.address) as client:
            client.helo('example.com')
            code, response = client.docmd('AUTH')
            self.assertEqual(code, 500)
            self.assertEqual(response, b"Error: command 'AUTH' not recognized")

    def test_auth_too_many_values(self):
        with SMTP(*self.address) as client:
            client.ehlo('example.com')
            code, response = client.docmd('AUTH PLAIN NONE NONE')
            self.assertEqual(code, 501)
            self.assertEqual(response, b'Too many values')

    def test_auth_not_enough_values(self):
        with SMTP(*self.address) as client:
            client.ehlo('example.com')
            code, response = client.docmd('AUTH')
            self.assertEqual(code, 501)
            self.assertEqual(response, b'Not enough value')

    def test_auth_not_supported_methods(self):
        for method in ('GSSAPI', 'DIGEST-MD5', 'MD5', 'CRAM-MD5'):
            with SMTP(*self.address) as client:
                client.ehlo('example.com')
                code, response = client.docmd('AUTH ' + method)
                self.assertEqual(code, 504)
                self.assertEqual(
                    response, b'5.5.4 Unrecognized authentication type')

    def test_auth_already_authenticated(self):
        with SMTP(*self.address) as client:
            client.ehlo('example.com')
            code, response = client.docmd(
                'AUTH PLAIN ' +
                b64encode(b'\0goodlogin\0goodpasswd').decode()
                )
            assert_auth_success(self, code, response)
            code, response = client.docmd('AUTH')
            self.assertEqual(code, 503)
            self.assertEqual(response, b'Already authenticated')

    def test_auth_plain_bad_base64_encoding(self):
        with SMTP(*self.address) as client:
            client.ehlo('example.com')
            code, response = client.docmd('AUTH PLAIN not-b64')
            self.assertEqual(code, 501)
            self.assertEqual(response, b"5.5.2 Can't decode base64")

    def test_auth_login_bad_base64_encoding(self):
        with SMTP(*self.address) as client:
            client.ehlo('example.com')
            code, response = client.docmd('AUTH LOGIN not-b64')
            self.assertEqual(code, 501)
            self.assertEqual(response, b"5.5.2 Can't decode base64")

    def test_auth_plain_bad_base64_length(self):
        with SMTP(*self.address) as client:
            client.ehlo('example.com')
            code, response = client.docmd(
                'AUTH PLAIN ' + b64encode(b'\0onlylogin').decode())
            self.assertEqual(code, 501)
            self.assertEqual(response, b"5.5.2 Can't split auth value")

    def test_auth_bad_credentials(self):
        with SMTP(*self.address) as client:
            client.ehlo('example.com')
            code, response = client.docmd(
                'AUTH PLAIN ' +
                b64encode(b'\0badlogin\0badpasswd').decode()
                )
            assert_auth_invalid(self, code, response)

    def test_auth_two_steps_good_credentials(self):
        with SMTP(*self.address) as client:
            client.ehlo('example.com')
            code, response = client.docmd('AUTH PLAIN')
            self.assertEqual(code, 334)
            self.assertEqual(response, b'')
            code, response = client.docmd(
                b64encode(b'\0goodlogin\0goodpasswd').decode()
            )
            assert_auth_success(self, code, response)

    def test_auth_two_steps_bad_credentials(self):
        with SMTP(*self.address) as client:
            client.ehlo('example.com')
            code, response = client.docmd('AUTH PLAIN')
            self.assertEqual(code, 334)
            self.assertEqual(response, b'')
            code, response = client.docmd(
                b64encode(b'\0badlogin\0badpasswd').decode()
            )
            assert_auth_invalid(self, code, response)

    def test_auth_two_steps_abort(self):
        with SMTP(*self.address) as client:
            client.ehlo('example.com')
            code, response = client.docmd('AUTH PLAIN')
            self.assertEqual(code, 334)
            self.assertEqual(response, b'')
            # Suppress log.warning()
            with patch("logging.Logger.warning"):
                code, response = client.docmd('*')
            self.assertEqual(code, 501)
            self.assertEqual(response, b'Auth aborted')

    def test_auth_two_steps_bad_base64_encoding(self):
        with SMTP(*self.address) as client:
            client.ehlo('example.com')
            code, response = client.docmd('AUTH PLAIN')
            self.assertEqual(code, 334)
            code, response = client.docmd("ab@%")
            self.assertEqual(code, 501)
            self.assertEqual(response, b"5.5.2 Can't decode base64")

    def test_auth_plain_good_credentials(self):
        with SMTP(*self.address) as client:
            client.ehlo('example.com')
            code, response = client.docmd(
                'AUTH PLAIN ' +
                b64encode(b'\0goodlogin\0goodpasswd').decode()
            )
            assert_auth_success(self, code, response)

    def test_auth_login_good_credentials(self):
        with SMTP(*self.address) as client:
            client.ehlo("example.com")
            code, response = client.docmd("AUTH LOGIN")
            self.assertEqual(code, 334)
            self.assertEqual(response, b"VXNlciBOYW1lAA==")
            code, response = client.docmd('Z29vZGxvZ2lu')  # "goodlogin"
            self.assertEqual(code, 334)
            self.assertEqual(response, b"UGFzc3dvcmQA")
            code, response = client.docmd('Z29vZHBhc3N3ZA==')  # "goodpassword"
            assert_auth_success(self, code, response)

    def test_auth_no_credentials(self):
        with SMTP(*self.address) as client:
            client.ehlo('example.com')
            code, response = client.docmd('AUTH PLAIN =')
            assert_auth_invalid(self, code, response)

    def test_auth_two_steps_no_credentials(self):
        with SMTP(*self.address) as client:
            client.ehlo('example.com')
            code, response = client.docmd('AUTH PLAIN')
            self.assertEqual(code, 334)
            self.assertEqual(response, b'')
            code, response = client.docmd('=')
            assert_auth_invalid(self, code, response)

    def test_auth_login_multisteps_no_credentials(self):
        with SMTP(*self.address) as client:
            client.ehlo("example.com")
            code, response = client.docmd("AUTH LOGIN")
            self.assertEqual(code, 334)
            self.assertEqual(response, b"VXNlciBOYW1lAA==")
            code, response = client.docmd('=')
            self.assertEqual(code, 334)
            self.assertEqual(response, b"UGFzc3dvcmQA")
            code, response = client.docmd('=')
            assert_auth_invalid(self, code, response)


class TestSMTPAuth(unittest.TestCase):
    def setUp(self):
        self.handler = PeekerHandler()
        controller = DecodingControllerPeekAuth(
            self.handler, server_kwargs={"auth_exclude_mechanism": ["DONT"]}
        )
        controller.start()
        self.addCleanup(controller.stop)
        self.address = (controller.hostname, controller.port)

    def test_ehlo(self):
        with SMTP(*self.address) as client:
            code, response = client.ehlo('example.com')
            self.assertEqual(code, 250)
            lines = response.splitlines()
            expecteds = (
                bytes(socket.getfqdn(), 'utf-8'),
                b'SIZE 33554432',
                b'SMTPUTF8',
                b'AUTH DENYFALSE DENYMISSING LOGIN NONE NULL PLAIN',
                b'HELP',
            )
            for actual, expected in zip(lines, expecteds):
                self.assertEqual(actual, expected)

    def test_auth_byclient_plain(self):
        with SMTP(*self.address) as client:
            client.user = "gooduser"
            client.password = "goodpass"
            client.ehlo("example.com")
            client.auth("plain", client.auth_plain)
        self.assertEqual(b"gooduser", auth_peeker.login)
        self.assertEqual(b"goodpass", auth_peeker.password)
        self.assertEqual("PLAIN", auth_peeker.mechanism)

    def test_auth_byclient_plain_notinitialok(self):
        with SMTP(*self.address) as client:
            client.user = "gooduser"
            client.password = "goodpass"
            client.ehlo("example.com")
            client.auth("plain", client.auth_plain, initial_response_ok=False)
        self.assertEqual(b"gooduser", auth_peeker.login)
        self.assertEqual(b"goodpass", auth_peeker.password)
        self.assertEqual("PLAIN", auth_peeker.mechanism)

    def test_auth_byclient_login(self):
        with SMTP(*self.address) as client:
            client.user = "gooduser"
            client.password = "goodpass"
            client.ehlo("example.com")
            client.auth("login", client.auth_login)
        self.assertEqual(b"gooduser", auth_peeker.login)
        self.assertEqual(b"goodpass", auth_peeker.password)
        self.assertEqual("LOGIN", auth_peeker.mechanism)

    # Mark this as expectedFailure because smtplib.SMTP implementation in Python>=3.5
    # is buggy. See bpo-27820
    @unittest.expectedFailure
    def test_auth_byclient_login_notinitialok(self):
        with SMTP(*self.address) as client:
            client.user = "gooduser"
            client.password = "goodpass"
            client.ehlo("example.com")
            client.auth("login", client.auth_login, initial_response_ok=False)
        self.assertEqual(b"gooduser", auth_peeker.login)
        self.assertEqual(b"goodpass", auth_peeker.password)
        self.assertEqual("LOGIN", auth_peeker.mechanism)

    def test_auth_plain_null_credential(self):
        with SMTP(*self.address) as client:
            client.ehlo("example.com")
            code, response = client.docmd("AUTH PLAIN")
            self.assertEqual(code, 334)
            self.assertEqual(response, b"")
            code, response = client.docmd('=')
            assert_auth_success(self, code, response)
            self.assertEqual(auth_peeker.login, None)
            self.assertEqual(auth_peeker.password, None)
            code, response = client.mail("alice@example.com")
            self.assertEqual(self.handler.sess.login_data, None)

    def test_auth_login_null_credential(self):
        with SMTP(*self.address) as client:
            client.ehlo("example.com")
            code, response = client.docmd("AUTH LOGIN")
            self.assertEqual(code, 334)
            self.assertEqual(response, b"VXNlciBOYW1lAA==")
            code, response = client.docmd('=')
            self.assertEqual(code, 334)
            self.assertEqual(response, b"UGFzc3dvcmQA")
            code, response = client.docmd('=')
            assert_auth_success(self, code, response)
            self.assertEqual(auth_peeker.login, None)
            self.assertEqual(auth_peeker.password, None)
            code, response = client.mail("alice@example.com")
            self.assertEqual(self.handler.sess.login_data, None)

    def test_auth_login_abort_login(self):
        with SMTP(*self.address) as client:
            client.ehlo("example.com")
            code, response = client.docmd("AUTH LOGIN")
            self.assertEqual(code, 334)
            self.assertEqual(response, b"VXNlciBOYW1lAA==")
            # Suppress log.warning()
            with patch("logging.Logger.warning"):
                code, response = client.docmd('*')
            self.assertEqual(code, 501)
            self.assertEqual(response, b"Auth aborted")

    def test_auth_login_abort_password(self):
        auth_peeker.return_val = False
        with SMTP(*self.address) as client:
            client.ehlo("example.com")
            code, response = client.docmd("AUTH LOGIN")
            self.assertEqual(code, 334)
            self.assertEqual(response, b"VXNlciBOYW1lAA==")
            code, response = client.docmd('=')
            self.assertEqual(code, 334)
            self.assertEqual(response, b"UGFzc3dvcmQA")
            # Suppress log.warning()
            with patch("logging.Logger.warning"):
                code, response = client.docmd('*')
            self.assertEqual(code, 501)
            self.assertEqual(response, b"Auth aborted")

    def test_auth_custom_mechanism(self):
        auth_peeker.return_val = False
        with SMTP(*self.address) as client:
            client.ehlo("example.com")
            code, response = client.docmd("AUTH NULL")
            assert_auth_success(self, code, response)

    def test_auth_disabled_mechanism(self):
        with SMTP(*self.address) as client:
            client.ehlo("example.com")
            code, response = client.docmd("AUTH DONT")
            self.assertEqual(code, 504)
            self.assertEqual(response,
                             b"5.5.4 Unrecognized authentication type")

    def test_auth_NONE(self):
        with SMTP(*self.address) as client:
            client.ehlo("example.com")
            code, mesg = client.docmd("AUTH NONE")
            self.assertEqual(code, 235)
            self.assertEqual(mesg, b"2.7.0  Authentication Succeeded")

    def test_auth_DENYFALSE(self):
        with SMTP(*self.address) as client:
            client.ehlo("example.com")
            code, mesg = client.docmd("AUTH DENYFALSE")
            self.assertEqual(code, 535)

    def test_auth_DENYMISSING(self):
        with SMTP(*self.address) as client:
            client.ehlo("example.com")
            code, mesg = client.docmd("AUTH DENYMISSING")
            self.assertEqual(code, 535)


class TestSMTPAuthNew(unittest.TestCase):
    def setUp(self):
        self.handler = PeekerHandler()
        controller = DecodingControllerPeekAuthNewSystem(
            self.handler, server_kwargs={"auth_exclude_mechanism": ["DONT"]}
        )
        self.addCleanup(controller.stop)
        controller.start()
        self.address = (controller.hostname, controller.port)

    def test_newauth_success(self):
        with SMTP(*self.address) as client:
            client.user = "gooduser"
            client.password = "goodpass"
            client.ehlo("example.com")
            client.auth("plain", client.auth_plain)
        peer = auth_peeker.sess.peer
        self.assertIn(peer[0], {"::1", "127.0.0.1", "localhost"})
        self.assertGreater(peer[1], 0)
        self.assertIsNone(auth_peeker.sess.login_data)
        self.assertEqual((b"gooduser", b"goodpass"), auth_peeker.login_data)

    def test_newauth_fail_withmessage(self):
        with SMTP(*self.address) as client:
            client.user = "failme_with454"
            client.password = "anypass"
            client.ehlo("example.com")
            with self.assertRaises(SMTPAuthenticationError) as cm:
                client.auth("plain", client.auth_plain)
        self.assertEqual(cm.exception.smtp_code, 454)
        self.assertEqual(cm.exception.smtp_error,
                         b"4.7.0 Temporary authentication failure")
        peer = auth_peeker.sess.peer
        self.assertIn(peer[0], {"::1", "127.0.0.1", "localhost"})
        self.assertGreater(peer[1], 0)
        self.assertIsNone(auth_peeker.sess.login_data)
        self.assertEqual((b"failme_with454", b"anypass"), auth_peeker.login_data)


class TestRequiredAuthentication(unittest.TestCase):
    def setUp(self):
        self.resource = ExitStack()
        self.addCleanup(self.resource.close)

        # Suppress auth_req_but_no_tls warning
        self.resource.enter_context(cast(ContextManager, warnings.catch_warnings()))
        warnings.simplefilter("ignore", category=UserWarning)

        self.resource.enter_context(
            cast(ContextManager, patch("logging.Logger.warning"))
        )

        controller = RequiredAuthDecodingController(Sink)
        self.addCleanup(controller.stop)
        controller.start()
        self.address = (controller.hostname, controller.port)

    def test_help_unauthenticated(self):
        with SMTP(*self.address) as client:
            code, response = client.docmd('HELP')
            assert_auth_required(self, code, response)

    def test_vrfy_unauthenticated(self):
        with SMTP(*self.address) as client:
            code, response = client.docmd('VRFY <anne@example.com>')
            assert_auth_required(self, code, response)

    def test_mail_unauthenticated(self):
        with SMTP(*self.address) as client:
            client.ehlo('example.com')
            code, response = client.docmd('MAIL FROM: <anne@example.com>')
            assert_auth_required(self, code, response)

    def test_rcpt_unauthenticated(self):
        with SMTP(*self.address) as client:
            client.ehlo('example.com')
            code, response = client.docmd('RCPT TO: <anne@example.com>')
            assert_auth_required(self, code, response)

    def test_data_unauthenticated(self):
        with SMTP(*self.address) as client:
            client.ehlo('example.com')
            code, response = client.docmd('DATA')
            assert_auth_required(self, code, response)

    def test_help_authenticated(self):
        with SMTP(*self.address) as client:
            client.ehlo('example.com')
            code, response = client.docmd(
                'AUTH PLAIN ' +
                b64encode(b'\0goodlogin\0goodpasswd').decode()
            )
            assert_auth_success(self, code, response)
            code, response = client.docmd('HELP')
            self.assertEqual(code, 250)
            self.assertEqual(response, SUPPORTED_COMMANDS_NOTLS)

    def test_vrfy_authenticated(self):
        with SMTP(*self.address) as client:
            client.ehlo('example.com')
            code, response = client.docmd(
                'AUTH PLAIN ' +
                b64encode(b'\0goodlogin\0goodpasswd').decode()
            )
            assert_auth_success(self, 235, response)
            code, response = client.docmd('VRFY <anne@example.com>')
            self.assertEqual(code, 252)
            self.assertEqual(
                response,
                b'Cannot VRFY user, but will accept message and '
                b'attempt delivery'
            )

    def test_mail_authenticated(self):
        with SMTP(*self.address) as client:
            client.ehlo('example.com')
            code, response = client.docmd(
                'AUTH PLAIN ' +
                b64encode(b'\0goodlogin\0goodpasswd').decode()
            )
            assert_auth_success(self, code, response)
            code, response = client.docmd('MAIL FROM: <anne@example.com>')
            self.assertEqual(code, 250)
            self.assertEqual(response, b'OK')

    def test_rcpt_authenticated(self):
        with SMTP(*self.address) as client:
            client.ehlo('example.com')
            code, response = client.docmd(
                'AUTH PLAIN ' +
                b64encode(b'\0goodlogin\0goodpasswd').decode()
            )
            assert_auth_success(self, code, response)
            code, response = client.docmd('RCPT TO: <anne@example.com>')
            self.assertEqual(code, 503)
            self.assertEqual(response, b'Error: need MAIL command')

    def test_data_authenticated(self):
        with SMTP(*self.address) as client:
            client.ehlo('example.com')
            code, response = client.docmd('DATA')
            assert_auth_required(self, code, response)


class TestResetCommands(unittest.TestCase):
    """Test that sender and recipients are reset on RSET, HELO, and EHLO.

    The tests below issue each command twice with different addresses and
    verify that mail_from and rcpt_tos have been replacecd.
    """
    expected_envelope_data = [
        # Pre-RSET/HELO/EHLO envelope data.
        dict(
            mail_from='anne@example.com',
            rcpt_tos=['bart@example.com', 'cate@example.com'],
            ),
        dict(
            mail_from='dave@example.com',
            rcpt_tos=['elle@example.com', 'fred@example.com'],
            ),
        ]

    def setUp(self):
        self._handler = StoreEnvelopeOnVRFYHandler()
        self._controller = DecodingController(self._handler)
        self._controller.start()
        self._address = (self._controller.hostname, self._controller.port)
        self.addCleanup(self._controller.stop)

    def _send_envelope_data(self, client, mail_from, rcpt_tos):
        client.mail(mail_from)
        for rcpt in rcpt_tos:
            client.rcpt(rcpt)

    def test_helo(self):
        with SMTP(*self._address) as client:
            # Each time through the loop, the HELO will reset the envelope.
            for data in self.expected_envelope_data:
                client.helo('example.com')
                # Save the envelope in the handler.
                client.vrfy('zuzu@example.com')
                self.assertIsNone(self._handler.envelope.mail_from)
                self.assertEqual(len(self._handler.envelope.rcpt_tos), 0)
                self._send_envelope_data(client, **data)
                client.vrfy('zuzu@example.com')
                self.assertEqual(
                    self._handler.envelope.mail_from, data['mail_from'])
                self.assertEqual(
                    self._handler.envelope.rcpt_tos, data['rcpt_tos'])

    def test_ehlo(self):
        with SMTP(*self._address) as client:
            # Each time through the loop, the EHLO will reset the envelope.
            for data in self.expected_envelope_data:
                client.ehlo('example.com')
                # Save the envelope in the handler.
                client.vrfy('zuzu@example.com')
                self.assertIsNone(self._handler.envelope.mail_from)
                self.assertEqual(len(self._handler.envelope.rcpt_tos), 0)
                self._send_envelope_data(client, **data)
                client.vrfy('zuzu@example.com')
                self.assertEqual(
                    self._handler.envelope.mail_from, data['mail_from'])
                self.assertEqual(
                    self._handler.envelope.rcpt_tos, data['rcpt_tos'])

    def test_rset(self):
        with SMTP(*self._address) as client:
            client.helo('example.com')
            # Each time through the loop, the RSET will reset the envelope.
            for data in self.expected_envelope_data:
                self._send_envelope_data(client, **data)
                # Save the envelope in the handler.
                client.vrfy('zuzu@example.com')
                self.assertEqual(
                    self._handler.envelope.mail_from, data['mail_from'])
                self.assertEqual(
                    self._handler.envelope.rcpt_tos, data['rcpt_tos'])
                # Reset the envelope explicitly.
                client.rset()
                client.vrfy('zuzu@example.com')
                self.assertIsNone(self._handler.envelope.mail_from)
                self.assertEqual(len(self._handler.envelope.rcpt_tos), 0)


class TestSMTPWithController(unittest.TestCase):
    def test_mail_with_size_too_large(self):
        controller = SizedController(Sink(), 9999)
        controller.start()
        self.addCleanup(controller.stop)
        with SMTP(controller.hostname, controller.port) as client:
            client.ehlo('example.com')
            code, response = client.docmd(
                'MAIL FROM: <anne@example.com> SIZE=10000')
            self.assertEqual(code, 552)
            self.assertEqual(
                response,
                b'Error: message size exceeds fixed maximum message size')

    def test_mail_with_compatible_smtputf8(self):
        handler = ReceivingHandler()
        controller = Controller(handler)
        controller.start()
        self.addCleanup(controller.stop)
        recipient = 'bart\xCB@example.com'
        sender = 'anne\xCB@example.com'
        with SMTP(controller.hostname, controller.port) as client:
            client.ehlo('example.com')
            client.send(bytes(
                'MAIL FROM: <' + sender + '> SMTPUTF8\r\n',
                encoding='utf-8'))
            code, response = client.getreply()
            self.assertEqual(code, 250)
            self.assertEqual(response, b'OK')
            client.send(bytes(
                'RCPT TO: <' + recipient + '>\r\n',
                encoding='utf-8'))
            code, response = client.getreply()
            self.assertEqual(code, 250)
            self.assertEqual(response, b'OK')
            code, response = client.data('')
            self.assertEqual(code, 250)
            self.assertEqual(response, b'OK')
        self.assertEqual(handler.box[0].rcpt_tos[0], recipient)
        self.assertEqual(handler.box[0].mail_from, sender)
        peer = handler.boxed_sess[0].peer
        self.assertIn(peer[0], {"::1", "127.0.0.1", "localhost"})
        self.assertNotEqual(peer[1], 0)

    def test_mail_with_unrequited_smtputf8(self):
        controller = Controller(Sink())
        controller.start()
        self.addCleanup(controller.stop)
        with SMTP(controller.hostname, controller.port) as client:
            client.ehlo('example.com')
            code, response = client.docmd('MAIL FROM: <anne@example.com>')
            self.assertEqual(code, 250)
            self.assertEqual(response, b'OK')

    def test_mail_with_incompatible_smtputf8(self):
        controller = Controller(Sink())
        controller.start()
        self.addCleanup(controller.stop)
        with SMTP(controller.hostname, controller.port) as client:
            client.ehlo('example.com')
            code, response = client.docmd(
                'MAIL FROM: <anne@example.com> SMTPUTF8=YES')
            self.assertEqual(code, 501)
            self.assertEqual(response, b'Error: SMTPUTF8 takes no arguments')

    def test_mail_invalid_body(self):
        controller = Controller(Sink())
        controller.start()
        self.addCleanup(controller.stop)
        with SMTP(controller.hostname, controller.port) as client:
            client.ehlo('example.com')
            code, response = client.docmd(
                'MAIL FROM: <anne@example.com> BODY 9BIT')
            self.assertEqual(code, 501)
            self.assertEqual(response,
                             b'Error: BODY can only be one of 7BIT, 8BITMIME')

    def test_esmtp_no_size_limit(self):
        controller = SizedController(Sink(), size=None)
        controller.start()
        self.addCleanup(controller.stop)
        with SMTP(controller.hostname, controller.port) as client:
            code, response = client.ehlo('example.com')
            self.assertEqual(code, 250)
            for line in response.splitlines():
                self.assertNotEqual(line[:4], b'SIZE')

    def test_process_message_error(self):
        controller = Controller(ErroringHandler())
        controller.start()
        self.addCleanup(controller.stop)
        with SMTP(controller.hostname, controller.port) as client:
            code, response = client.ehlo('example.com')
            self.assertEqual(code, 250)
            with self.assertRaises(SMTPDataError) as cm:
                client.sendmail('anne@example.com', ['bart@example.com'], """\
From: anne@example.com
To: bart@example.com
Subject: A test

Testing
""")
            self.assertEqual(cm.exception.smtp_code, 499)
            self.assertEqual(cm.exception.smtp_error,
                             b'Could not accept the message')

    def test_too_long_message_body(self):
        controller = SizedController(Sink(), size=100)
        controller.start()
        self.addCleanup(controller.stop)
        with SMTP(controller.hostname, controller.port) as client:
            client.helo('example.com')
            mail = '\r\n'.join(['z' * 20] * 10)
            with self.assertRaises(SMTPResponseException) as cm:
                client.sendmail('anne@example.com', ['bart@example.com'], mail)
            self.assertEqual(cm.exception.smtp_code, 552)
            self.assertEqual(cm.exception.smtp_error,
                             b'Error: Too much mail data')

    def test_too_long_body_delay_error(self):
        size, sock = 20, None

        cont = Controller(Sink(), hostname="localhost",
                          server_kwargs={"data_size_limit": size})
        self.addCleanup(cont.stop)
        cont.start()

        with socket.socket() as sock:
            sock.connect((cont.hostname, cont.port))
            rslt = send_recv(sock, b"EHLO example.com")
            self.assertTrue(rslt.startswith(b"220"))
            rslt = send_recv(sock, b"MAIL FROM: <anne@example.com>")
            self.assertTrue(rslt.startswith(b"250"))
            rslt = send_recv(sock, b"RCPT TO: <bruce@example.com>")
            self.assertTrue(rslt.startswith(b"250"))
            rslt = send_recv(sock, b"DATA")
            self.assertTrue(rslt.startswith(b"354"))
            rslt = send_recv(sock, b"a" * (size + 3))
            # Must NOT receive status code here even if data is too much
            self.assertEqual(b"", rslt)
            rslt = send_recv(sock, b"\r\n.")
            # *NOW* we must receive status code
            self.assertEqual(b"552 Error: Too much mail data\r\n", rslt)

    def test_data_line_too_long(self):
        handler = ReceivingHandler()
        controller = NoDecodeController(handler)
        controller.start()
        self.addCleanup(controller.stop)
        with SMTP(controller.hostname, controller.port) as client:
            client.helo('example.com')
            mail = b'\r\n'.join([b'a' * 5555] * 3)
            with self.assertRaises(SMTPDataError) as cm:
                client.sendmail('anne@example.com', ['bart@example.com'], mail)
        self.assertEqual(cm.exception.smtp_code, 500)
        self.assertEqual(cm.exception.smtp_error,
                         b'Line too long (see RFC5321 4.5.3.1.6)')

    def test_too_long_line_delay_error(self):
        sock = None

        cont = Controller(Sink(), hostname="localhost")
        self.addCleanup(cont.stop)
        cont.start()

        with socket.socket() as sock:
            sock.connect((cont.hostname, cont.port))
            rslt = send_recv(sock, b"EHLO example.com")
            self.assertTrue(rslt.startswith(b"220"))
            rslt = send_recv(sock, b"MAIL FROM: <anne@example.com>")
            self.assertTrue(rslt.startswith(b"250"))
            rslt = send_recv(sock, b"RCPT TO: <bruce@example.com>")
            self.assertTrue(rslt.startswith(b"250"))
            rslt = send_recv(sock, b"DATA")
            self.assertTrue(rslt.startswith(b"354"))
            rslt = send_recv(sock, b"a" * (Server.line_length_limit + 3))
            # Must NOT receive status code here even if data is too much
            self.assertEqual(b"", rslt)
            rslt = send_recv(sock, b"\r\n.")
            # *NOW* we must receive status code
            self.assertEqual(b"500 Line too long (see RFC5321 4.5.3.1.6)\r\n", rslt)

    def test_too_long_lines_then_too_long_body(self):
        # If "too long line" state was reached before "too much data" happens,
        # SMTP should respond with '500' instead of '552'
        size = 2000
        controller = SizedController(Sink(), size=size)
        controller.start()
        self.addCleanup(controller.stop)
        with SMTP(controller.hostname, controller.port) as client:
            client.helo('example.com')
            mail = '\r\n'.join(['z' * (size - 1)] * 2)
            with self.assertRaises(SMTPResponseException) as cm:
                client.sendmail('anne@example.com', ['bart@example.com'], mail)
        self.assertEqual(cm.exception.smtp_code, 500)
        self.assertEqual(cm.exception.smtp_error,
                         b'Line too long (see RFC5321 4.5.3.1.6)')

    def test_too_long_body_then_too_long_lines(self):
        # If "too much mail" state was reached before "too long line" gets received,
        # SMTP should respond with '552' instead of '500'
        controller = SizedController(Sink(), size=700)
        controller.start()
        self.addCleanup(controller.stop)
        with SMTP(controller.hostname, controller.port) as client:
            client.helo('example.com')
            mail = '\r\n'.join(['z' * 76] * 10 + ["a" * 1100] * 2)
            with self.assertRaises(SMTPResponseException) as cm:
                client.sendmail('anne@example.com', ['bart@example.com'], mail)
            self.assertEqual(cm.exception.smtp_code, 552)
            self.assertEqual(cm.exception.smtp_error,
                             b'Error: Too much mail data')

    def test_long_line_double_count(self):
        controller = SizedController(Sink(), size=10000)
        # With a read limit of 1001 bytes in aiosmtp.SMTP, asyncio.StreamReader
        # returns too-long lines of length up to 2002 bytes.
        # This test ensures that bytes in partial lines are only counted once.
        # If the implementation has a double-counting bug, then a message of
        # 9998 bytes + CRLF will raise SMTPResponseException.
        controller.start()
        self.addCleanup(controller.stop)
        with SMTP(controller.hostname, controller.port) as client:
            client.helo('example.com')
            mail = 'z' * 9998
            with self.assertRaises(SMTPDataError) as cm:
                client.sendmail('anne@example.com', ['bart@example.com'], mail)
        self.assertEqual(cm.exception.smtp_code, 500)
        self.assertEqual(cm.exception.smtp_error,
                         b'Line too long (see RFC5321 4.5.3.1.6)')

    @patch("aiosmtpd.smtp.EMPTY_BARR")
    def test_long_line_leak(self, mock_ebarr):
        # Simulates situation where readuntil() does not raise LimitOverrunError,
        # but somehow the line_fragments when join()ed resulted in a too-long line

        # Hijack EMPTY_BARR.join() to return a bytes object that's definitely too long
        mock_ebarr.join.return_value = (b"a" * 1010)

        controller = Controller(Sink())
        self.addCleanup(controller.stop)
        controller.start()
        with SMTP(controller.hostname, controller.port) as client:
            client.helo('example.com')
            mail = 'z' * 72  # Make sure this is small and definitely within limits
            with self.assertRaises(SMTPDataError) as cm:
                client.sendmail('anne@example.com', ['bart@example.com'], mail)
        self.assertEqual(cm.exception.smtp_code, 500)
        self.assertEqual(cm.exception.smtp_error,
                         b'Line too long (see RFC5321 4.5.3.1.6)')

    def test_dots_escaped(self):
        handler = ReceivingHandler()
        controller = DecodingController(handler)
        controller.start()
        self.addCleanup(controller.stop)
        with SMTP(controller.hostname, controller.port) as client:
            client.helo('example.com')
            mail = CRLF.join(['Test', '.', 'mail'])
            client.sendmail('anne@example.com', ['bart@example.com'], mail)
            self.assertEqual(len(handler.box), 1)
            self.assertEqual(handler.box[0].content, 'Test\r\n.\r\nmail\r\n')

    # Suppress logging to the console during the tests.  Depending on
    # timing, the exception may or may not be logged.
    @patch("logging.Logger.exception")
    def test_unexpected_errors(self, mock_logex):
        handler = ErroringHandler()
        controller = ErrorController(handler)
        controller.start()
        self.addCleanup(controller.stop)
        with SMTP(controller.hostname, controller.port) as client:
            code, mesg = client.helo('example.com')
        self.assertEqual(code, 500)
        self.assertEqual(mesg, b'ErroringHandler handling error')
        self.assertIsInstance(handler.error, ValueError)

    # Suppress logging to the console during the tests.  Depending on
    # timing, the exception may or may not be logged.
    @patch("logging.Logger.exception")
    def test_unexpected_errors_unhandled(self, mock_logex):
        handler = Sink()
        handler.error = None
        controller = ErrorController(handler)
        controller.start()
        self.addCleanup(controller.stop)
        with SMTP(controller.hostname, controller.port) as client:
            code, mesg = client.helo('example.com')
        self.assertEqual(code, 451)
        self.assertEqual(mesg, b'Error: (ValueError) test')
        # handler.error did not change because the handler does not have a
        # handle_exception() method.
        self.assertIsNone(handler.error)

    # Suppress logging to the console during the tests.  Depending on
    # timing, the exception may or may not be logged.
    @patch("logging.Logger.exception")
    def test_unexpected_errors_custom_response(self, mock_logex):
        handler = ErroringHandlerCustomResponse()
        controller = ErrorController(handler)
        controller.start()
        self.addCleanup(controller.stop)
        with SMTP(controller.hostname, controller.port) as client:
            code, mesg = client.helo('example.com')
        self.assertEqual(code, 554)
        self.assertEqual(mesg, b'Persistent error: (ValueError) test')
        self.assertIsInstance(handler.error, ValueError)

    # Suppress logging to the console during the tests.  Depending on
    # timing, the exception may or may not be logged.
    @patch("logging.Logger.exception")
    def test_exception_handler_exception(self, mock_logex):
        handler = ErroringErrorHandler()
        controller = ErrorController(handler)
        controller.start()
        self.addCleanup(controller.stop)
        with SMTP(controller.hostname, controller.port) as client:
            code, mesg = client.helo('example.com')
        self.assertEqual(code, 451)
        self.assertEqual(mesg, b'Error: (ValueError) ErroringErrorHandler test')
        self.assertIsInstance(handler.error, ValueError)

    def test_exception_handler_multiple_connections_lost(self):
        handler = ErroringHandlerConnectionLost()
        controller = Controller(handler)
        self.addCleanup(controller.stop)
        controller.start()
        with SMTP(controller.hostname, controller.port) as client1:
            code, mesg = client1.ehlo('example.com')
            self.assertEqual(code, 250)
            with SMTP(controller.hostname, controller.port) as client2:
                code, mesg = client2.ehlo('example.com')
                self.assertEqual(code, 250)
                with self.assertRaises(SMTPServerDisconnected) as cm:
                    mail = CRLF.join(['Test', '.', 'mail'])
                    client2.sendmail(
                        'anne@example.com',
                        ['bart@example.com'],
                        mail)
                self.assertIsInstance(cm.exception, SMTPServerDisconnected)
                self.assertEqual(handler.error, None)
                # At this point connection should be down
                with self.assertRaises(SMTPServerDisconnected) as cm:
                    client2.mail("alice@example.com")
                self.assertEqual("please run connect() first", str(cm.exception))
            # client1 shouldn't be affected.
            code, mesg = client1.mail("alice@example.com")
            self.assertEqual(code, 250)

    # Suppress logging to the console during the tests.  Depending on
    # timing, the exception may or may not be logged.
    @patch("logging.Logger.exception")
    def test_exception_handler_undescribable(self, mock_logex):
        handler = UndescribableErrorHandler()
        controller = ErrorController(handler)
        controller.start()
        self.addCleanup(controller.stop)
        with SMTP(controller.hostname, controller.port) as client:
            code, mesg = client.helo('example.com')
        self.assertEqual(code, 451)
        self.assertEqual(mesg, b'Error: Cannot describe error')
        self.assertIsInstance(handler.error, ValueError)

    def test_bad_encodings(self):
        handler = ReceivingHandler()
        controller = DecodingController(handler)
        controller.start()
        self.addCleanup(controller.stop)
        with SMTP(controller.hostname, controller.port) as client:
            client.helo('example.com')
            mail_from = b'anne\xFF@example.com'
            mail_to = b'bart\xFF@example.com'
            client.ehlo('test')
            client.send(b'MAIL FROM:' + mail_from + b'\r\n')
            code, response = client.getreply()
            self.assertEqual(code, 250)
            client.send(b'RCPT TO:' + mail_to + b'\r\n')
            code, response = client.getreply()
            self.assertEqual(code, 250)
            client.data('Test mail')
            self.assertEqual(len(handler.box), 1)
            envelope = handler.box[0]
            mail_from2 = envelope.mail_from.encode(
                'utf-8', errors='surrogateescape')
            self.assertEqual(mail_from2, mail_from)
            mail_to2 = envelope.rcpt_tos[0].encode(
                'utf-8', errors='surrogateescape')
            self.assertEqual(mail_to2, mail_to)


class TestCustomizations(unittest.TestCase):
    def test_custom_hostname(self):
        controller = CustomHostnameController(Sink())
        controller.start()
        self.addCleanup(controller.stop)
        with SMTP(controller.hostname, controller.port) as client:
            code, response = client.helo('example.com')
            self.assertEqual(code, 250)
            self.assertEqual(response, bytes('custom.localhost', 'utf-8'))

    def test_custom_greeting(self):
        controller = CustomIdentController(Sink())
        controller.start()
        self.addCleanup(controller.stop)
        with SMTP() as client:
            code, msg = client.connect(controller.hostname, controller.port)
            self.assertEqual(code, 220)
            # The hostname prefix is unpredictable.
            self.assertEqual(msg[-22:], b'Identifying SMTP v2112')

    def test_default_greeting(self):
        controller = Controller(Sink())
        controller.start()
        self.addCleanup(controller.stop)
        with SMTP() as client:
            code, msg = client.connect(controller.hostname, controller.port)
            self.assertEqual(code, 220)
            # The hostname prefix is unpredictable.
            self.assertEqual(msg[-len(GREETING):], bytes(GREETING, 'utf-8'))

    def test_mail_invalid_body_param(self):
        controller = NoDecodeController(Sink())
        controller.start()
        self.addCleanup(controller.stop)
        with SMTP() as client:
            code, msg = client.connect(controller.hostname, controller.port)
            client.ehlo('example.com')
            code, response = client.docmd(
                'MAIL FROM: <anne@example.com> BODY=FOOBAR')
            self.assertEqual(code, 501)
            self.assertEqual(
                response,
                b'Error: BODY can only be one of 7BIT, 8BITMIME')


class TestClientCrash(unittest.TestCase):
    # GH#62 - if the client crashes during the SMTP dialog we want to make
    # sure we don't get tracebacks where we call readline().
    def setUp(self):
        controller = Controller(Sink)
        controller.start()
        self.addCleanup(controller.stop)
        self.address = (controller.hostname, controller.port)

    def test_connection_reset_during_DATA(self):
        with SMTP(*self.address) as client:
            code, response = client.helo('example.com')
            self.assertEqual(code, 250)
            code, response = client.docmd('MAIL FROM: <anne@example.com>')
            self.assertEqual(code, 250)
            code, response = client.docmd('RCPT TO: <anne@example.com>')
            self.assertEqual(code, 250)
            code, response = client.docmd('DATA')
            self.assertEqual(code, 354)
            # Start sending the DATA but reset the connection before that
            # completes, i.e. before the .\r\n
            client.send(b'From: <anne@example.com>')
            reset_connection(client)
            # The connection should be disconnected, so trying to do another
            # command from here will give us an exception.  In GH#62, the
            # server just hung.
            self.assertRaises(SMTPServerDisconnected, client.noop)

    def test_connection_reset_during_command(self):
        with SMTP(*self.address) as client:
            client.helo('example.com')
            # Start sending a command but reset the connection before that
            # completes, i.e. before the \r\n
            client.send('MAIL FROM: <anne')
            reset_connection(client)
            # The connection should be disconnected, so trying to do another
            # command from here will give us an exception.  In GH#62, the
            # server just hung.
            self.assertRaises(SMTPServerDisconnected, client.noop)

    def test_connection_reset_in_long_command(self):
        with SMTP(*self.address) as client:
            client.send('F' + 5555 * 'O')  # without CRLF
            reset_connection(client)

    def test_close_in_command(self):
        with SMTP(*self.address) as client:
            # Don't include the CRLF.
            client.send('FOO')
            client.close()

    def test_close_in_long_command(self):
        with SMTP(*self.address) as client:
            client.send('F' + 5555 * 'O')  # without CRLF
            client.close()

    def test_close_in_data(self):
        with SMTP(*self.address) as client:
            code, response = client.helo('example.com')
            self.assertEqual(code, 250)
            code, response = client.docmd('MAIL FROM: <anne@example.com>')
            self.assertEqual(code, 250)
            code, response = client.docmd('RCPT TO: <bart@example.com>')
            self.assertEqual(code, 250)
            code, response = client.docmd('DATA')
            self.assertEqual(code, 354)
            # Don't include the CRLF.
            client.send('FOO')
            client.close()


class TestStrictASCII(unittest.TestCase):
    def setUp(self):
        controller = StrictASCIIController(Sink())
        controller.start()
        self.addCleanup(controller.stop)
        self.address = (controller.hostname, controller.port)

    def test_ehlo(self):
        with SMTP(*self.address) as client:
            code, response = client.ehlo('example.com')
            self.assertEqual(code, 250)
            lines = response.splitlines()
            self.assertNotIn(b'SMTPUTF8', lines)

    def test_bad_encoded_param(self):
        with SMTP(*self.address) as client:
            client.ehlo('example.com')
            client.send(b'MAIL FROM: <anne\xFF@example.com>\r\n')
            code, response = client.getreply()
            self.assertEqual(code, 500)
            self.assertIn(b'Error: strict ASCII mode', response)

    def test_mail_param(self):
        with SMTP(*self.address) as client:
            client.ehlo('example.com')
            code, response = client.docmd(
                'MAIL FROM: <anne@example.com> SMTPUTF8')
            self.assertEqual(code, 501)
            self.assertEqual(response, b'Error: SMTPUTF8 disabled')

    def test_data(self):
        with SMTP(*self.address) as client:
            code, response = client.ehlo('example.com')
            self.assertEqual(code, 250)
            with self.assertRaises(SMTPDataError) as cm:
                client.sendmail('anne@example.com', ['bart@example.com'], b"""\
From: anne@example.com
To: bart@example.com
Subject: A test

Testing\xFF
""")
            self.assertEqual(cm.exception.smtp_code, 500)
            self.assertIn(b'Error: strict ASCII mode', cm.exception.smtp_error)


class TestSleepingHandler(unittest.TestCase):
    def setUp(self):
        controller = NoDecodeController(SleepingHeloHandler())
        controller.start()
        self.addCleanup(controller.stop)
        self.address = (controller.hostname, controller.port)

    def test_close_after_helo(self):
        with SMTP(*self.address) as client:
            client.send('HELO example.com\r\n')
            client.sock.shutdown(socket.SHUT_WR)
            self.assertRaises(SMTPServerDisconnected, client.getreply)


class TestTimeout(unittest.TestCase):
    def setUp(self):
        controller = TimeoutController(Sink)
        controller.start()
        self.addCleanup(controller.stop)
        self.address = (controller.hostname, controller.port)

    def test_timeout(self):
        with SMTP(*self.address) as client:
            code, response = client.ehlo('example.com')
            time.sleep(0.1 + TimeoutController.Delay)
            self.assertRaises(SMTPServerDisconnected, client.getreply)


class TestAuthArgs(unittest.TestCase):
    @patch("logging.Logger.warning")
    @patch("aiosmtpd.smtp.warn")
    def test_warn_authreqnotls(self, mock_warn: Mock, mock_warning: Mock):
        """If auth_required=True while auth_require_tls=False, emit warning"""
        _ = Server(Sink(), auth_required=True, auth_require_tls=False)
        mock_warn.assert_any_call(
            "Requiring AUTH while not requiring TLS "
            "can lead to security vulnerabilities!"
        )
        mock_warning.assert_any_call(
            "auth_required == True but auth_require_tls == False"
        )

    @patch("logging.Logger.info")
    def test_log_authmechanisms(self, mock_info: Mock):
        """At __init__ list of AUTH mechanisms must be logged"""
        server = Server(Sink())
        auth_mechs = sorted(
            m.replace("auth_", "") + "(builtin)"
            for m in dir(server)
            if m.startswith("auth_")
        )
        mock_info.assert_any_call(
            f"Available AUTH mechanisms: {' '.join(auth_mechs)}"
        )<|MERGE_RESOLUTION|>--- conflicted
+++ resolved
@@ -172,22 +172,6 @@
                       auth_required=True)
 
 
-<<<<<<< HEAD
-class ReceivingHandler:
-    box = None
-
-    def __init__(self):
-        self.box: List[SMTPEnvelope] = []
-        self.boxed_sess: List[SMTPSession] = []
-
-    async def handle_DATA(self, server, session: SMTPSession, envelope: SMTPEnvelope):
-        self.box.append(envelope)
-        self.boxed_sess.append(session)
-        return '250 OK'
-
-
-=======
->>>>>>> 35ae4ed6
 class StoreEnvelopeOnVRFYHandler:
     """Saves envelope for later inspection when handling VRFY."""
     envelope = None
