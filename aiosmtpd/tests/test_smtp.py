--- conflicted
+++ resolved
@@ -1066,13 +1066,10 @@
         self.resource.enter_context(cast(ContextManager, warnings.catch_warnings()))
         warnings.simplefilter("ignore", category=UserWarning)
 
-<<<<<<< HEAD
-=======
         self.resource.enter_context(
             cast(ContextManager, patch("logging.Logger.warning"))
         )
 
->>>>>>> 35ae4ed6
         controller = RequiredAuthDecodingController(Sink)
         self.addCleanup(controller.stop)
         controller.start()
@@ -1823,133 +1820,6 @@
             self.assertRaises(SMTPServerDisconnected, client.getreply)
 
 
-<<<<<<< HEAD
-class TestLimits(unittest.TestCase):
-    def test_all_limit_15(self):
-        kwargs = dict(
-            command_call_limit=15,
-        )
-        controller = Controller(Sink(), server_kwargs=kwargs)
-        self.addCleanup(controller.stop)
-        controller.start()
-        with SMTP(controller.hostname, controller.port) as client:
-            code, mesg = client.ehlo('example.com')
-            self.assertEqual(250, code)
-            for _ in range(0, 15):
-                code, mesg = client.noop()
-                self.assertEqual(250, code)
-            code, mesg = client.noop()
-            self.assertEqual(503, code)
-            self.assertEqual(b"NOOP sent too many times", mesg)
-            with self.assertRaises(SMTPServerDisconnected):
-                client.noop()
-
-    def test_different_limits(self):
-        noop_max, expn_max = 15, 5
-        kwargs = dict(
-            command_call_limit={"NOOP": noop_max, "EXPN": expn_max},
-        )
-        controller = Controller(Sink(), server_kwargs=kwargs)
-        self.addCleanup(controller.stop)
-        controller.start()
-        with SMTP(controller.hostname, controller.port) as client:
-            code, mesg = client.ehlo('example.com')
-            self.assertEqual(250, code)
-            for _ in range(0, noop_max):
-                code, mesg = client.noop()
-                self.assertEqual(250, code)
-            code, mesg = client.noop()
-            self.assertEqual(503, code)
-            self.assertEqual(b"NOOP sent too many times", mesg)
-            with self.assertRaises(SMTPServerDisconnected):
-                client.noop()
-        with SMTP(controller.hostname, controller.port) as client:
-            code, mesg = client.ehlo('example.com')
-            self.assertEqual(250, code)
-            for _ in range(0, expn_max):
-                code, mesg = client.expn("alice@example.com")
-                self.assertEqual(502, code)
-            code, mesg = client.expn("alice@example.com")
-            self.assertEqual(503, code)
-            self.assertEqual(b"EXPN sent too many times", mesg)
-            with self.assertRaises(SMTPServerDisconnected):
-                client.noop()
-        with SMTP(controller.hostname, controller.port) as client:
-            code, mesg = client.ehlo('example.com')
-            self.assertEqual(250, code)
-            for _ in range(0, CALL_LIMIT_DEFAULT):
-                code, mesg = client.vrfy("alice@example.com")
-                self.assertEqual(252, code)
-            code, mesg = client.vrfy("alice@example.com")
-            self.assertEqual(503, code)
-            self.assertEqual(b"VRFY sent too many times", mesg)
-            with self.assertRaises(SMTPServerDisconnected):
-                client.noop()
-
-    def test_different_limits_custom_default(self):
-        # Important: make sure default_max > CALL_LIMIT_DEFAULT
-        # Others can be set small to cut down on testing time, but must be different
-        noop_max, expn_max, default_max = 7, 5, 25
-        self.assertGreater(default_max, CALL_LIMIT_DEFAULT)
-        self.assertNotEqual(noop_max, expn_max)
-        kwargs = dict(
-            command_call_limit={"NOOP": noop_max, "EXPN": expn_max, "*": default_max},
-        )
-        controller = Controller(Sink(), server_kwargs=kwargs)
-        self.addCleanup(controller.stop)
-        controller.start()
-        with SMTP(controller.hostname, controller.port) as client:
-            code, mesg = client.ehlo('example.com')
-            self.assertEqual(250, code)
-            for _ in range(0, noop_max):
-                code, mesg = client.noop()
-                self.assertEqual(250, code)
-            code, mesg = client.noop()
-            self.assertEqual(503, code)
-            self.assertEqual(b"NOOP sent too many times", mesg)
-            with self.assertRaises(SMTPServerDisconnected):
-                client.noop()
-        with SMTP(controller.hostname, controller.port) as client:
-            code, mesg = client.ehlo('example.com')
-            self.assertEqual(250, code)
-            for _ in range(0, expn_max):
-                code, mesg = client.expn("alice@example.com")
-                self.assertEqual(502, code)
-            code, mesg = client.expn("alice@example.com")
-            self.assertEqual(503, code)
-            self.assertEqual(b"EXPN sent too many times", mesg)
-            with self.assertRaises(SMTPServerDisconnected):
-                client.noop()
-        with SMTP(controller.hostname, controller.port) as client:
-            code, mesg = client.ehlo('example.com')
-            self.assertEqual(250, code)
-            for _ in range(0, default_max):
-                code, mesg = client.vrfy("alice@example.com")
-                self.assertEqual(252, code)
-            code, mesg = client.vrfy("alice@example.com")
-            self.assertEqual(503, code)
-            self.assertEqual(b"VRFY sent too many times", mesg)
-            with self.assertRaises(SMTPServerDisconnected):
-                client.noop()
-
-    def test_limit_wrong_type(self):
-        kwargs = dict(
-            command_call_limit="invalid",
-        )
-        controller = Controller(Sink(), server_kwargs=kwargs)
-        self.addCleanup(controller.stop)
-        with self.assertRaises(TypeError):
-            controller.start()
-
-    def test_limit_wrong_value_type(self):
-        kwargs = dict(
-            command_call_limit={"NOOP": "invalid"},
-        )
-        controller = Controller(Sink(), server_kwargs=kwargs)
-        self.addCleanup(controller.stop)
-        with self.assertRaises(TypeError):
-            controller.start()
-=======
 class TestAuthArgs(unittest.TestCase):
     @patch("logging.Logger.warning")
     @patch("aiosmtpd.smtp.warn")
@@ -1976,4 +1846,130 @@
         mock_info.assert_any_call(
             f"Available AUTH mechanisms: {' '.join(auth_mechs)}"
         )
->>>>>>> 35ae4ed6
+
+
+class TestLimits(unittest.TestCase):
+    def test_all_limit_15(self):
+        kwargs = dict(
+            command_call_limit=15,
+        )
+        controller = Controller(Sink(), server_kwargs=kwargs)
+        self.addCleanup(controller.stop)
+        controller.start()
+        with SMTP(controller.hostname, controller.port) as client:
+            code, mesg = client.ehlo('example.com')
+            self.assertEqual(250, code)
+            for _ in range(0, 15):
+                code, mesg = client.noop()
+                self.assertEqual(250, code)
+            code, mesg = client.noop()
+            self.assertEqual(503, code)
+            self.assertEqual(b"NOOP sent too many times", mesg)
+            with self.assertRaises(SMTPServerDisconnected):
+                client.noop()
+
+    def test_different_limits(self):
+        noop_max, expn_max = 15, 5
+        kwargs = dict(
+            command_call_limit={"NOOP": noop_max, "EXPN": expn_max},
+        )
+        controller = Controller(Sink(), server_kwargs=kwargs)
+        self.addCleanup(controller.stop)
+        controller.start()
+        with SMTP(controller.hostname, controller.port) as client:
+            code, mesg = client.ehlo('example.com')
+            self.assertEqual(250, code)
+            for _ in range(0, noop_max):
+                code, mesg = client.noop()
+                self.assertEqual(250, code)
+            code, mesg = client.noop()
+            self.assertEqual(503, code)
+            self.assertEqual(b"NOOP sent too many times", mesg)
+            with self.assertRaises(SMTPServerDisconnected):
+                client.noop()
+        with SMTP(controller.hostname, controller.port) as client:
+            code, mesg = client.ehlo('example.com')
+            self.assertEqual(250, code)
+            for _ in range(0, expn_max):
+                code, mesg = client.expn("alice@example.com")
+                self.assertEqual(502, code)
+            code, mesg = client.expn("alice@example.com")
+            self.assertEqual(503, code)
+            self.assertEqual(b"EXPN sent too many times", mesg)
+            with self.assertRaises(SMTPServerDisconnected):
+                client.noop()
+        with SMTP(controller.hostname, controller.port) as client:
+            code, mesg = client.ehlo('example.com')
+            self.assertEqual(250, code)
+            for _ in range(0, CALL_LIMIT_DEFAULT):
+                code, mesg = client.vrfy("alice@example.com")
+                self.assertEqual(252, code)
+            code, mesg = client.vrfy("alice@example.com")
+            self.assertEqual(503, code)
+            self.assertEqual(b"VRFY sent too many times", mesg)
+            with self.assertRaises(SMTPServerDisconnected):
+                client.noop()
+
+    def test_different_limits_custom_default(self):
+        # Important: make sure default_max > CALL_LIMIT_DEFAULT
+        # Others can be set small to cut down on testing time, but must be different
+        noop_max, expn_max, default_max = 7, 5, 25
+        self.assertGreater(default_max, CALL_LIMIT_DEFAULT)
+        self.assertNotEqual(noop_max, expn_max)
+        kwargs = dict(
+            command_call_limit={"NOOP": noop_max, "EXPN": expn_max, "*": default_max},
+        )
+        controller = Controller(Sink(), server_kwargs=kwargs)
+        self.addCleanup(controller.stop)
+        controller.start()
+        with SMTP(controller.hostname, controller.port) as client:
+            code, mesg = client.ehlo('example.com')
+            self.assertEqual(250, code)
+            for _ in range(0, noop_max):
+                code, mesg = client.noop()
+                self.assertEqual(250, code)
+            code, mesg = client.noop()
+            self.assertEqual(503, code)
+            self.assertEqual(b"NOOP sent too many times", mesg)
+            with self.assertRaises(SMTPServerDisconnected):
+                client.noop()
+        with SMTP(controller.hostname, controller.port) as client:
+            code, mesg = client.ehlo('example.com')
+            self.assertEqual(250, code)
+            for _ in range(0, expn_max):
+                code, mesg = client.expn("alice@example.com")
+                self.assertEqual(502, code)
+            code, mesg = client.expn("alice@example.com")
+            self.assertEqual(503, code)
+            self.assertEqual(b"EXPN sent too many times", mesg)
+            with self.assertRaises(SMTPServerDisconnected):
+                client.noop()
+        with SMTP(controller.hostname, controller.port) as client:
+            code, mesg = client.ehlo('example.com')
+            self.assertEqual(250, code)
+            for _ in range(0, default_max):
+                code, mesg = client.vrfy("alice@example.com")
+                self.assertEqual(252, code)
+            code, mesg = client.vrfy("alice@example.com")
+            self.assertEqual(503, code)
+            self.assertEqual(b"VRFY sent too many times", mesg)
+            with self.assertRaises(SMTPServerDisconnected):
+                client.noop()
+
+    def test_limit_wrong_type(self):
+        kwargs = dict(
+            command_call_limit="invalid",
+        )
+        controller = Controller(Sink(), server_kwargs=kwargs)
+        self.addCleanup(controller.stop)
+        with self.assertRaises(TypeError):
+            controller.start()
+
+    def test_limit_wrong_value_type(self):
+        kwargs = dict(
+            command_call_limit={"NOOP": "invalid"},
+        )
+        controller = Controller(Sink(), server_kwargs=kwargs)
+        self.addCleanup(controller.stop)
+        with self.assertRaises(TypeError):
+            controller.start()