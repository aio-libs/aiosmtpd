"""Test the SMTP protocol."""

import time
import socket
import asyncio
import unittest

from aiosmtpd.controller import Controller
from aiosmtpd.handlers import Sink
from aiosmtpd.smtp import (
    MISSING, Session as SMTPSess, SMTP as Server, __ident__ as GREETING
)
from aiosmtpd.testing.helpers import (
    SUPPORTED_COMMANDS_NOTLS,
    assert_auth_invalid,
    assert_auth_required,
    assert_auth_success,
    reset_connection,
    send_recv,
)
from base64 import b64encode
from smtplib import (
    SMTP, SMTPDataError, SMTPResponseException, SMTPServerDisconnected)
from unittest.mock import Mock, PropertyMock, patch

CRLF = '\r\n'
BCRLF = b'\r\n'


def authenticator(mechanism, login, password):
    if login and login.decode() == 'goodlogin':
        return True
    else:
        return False


class DecodingController(Controller):
    def factory(self):
        return Server(self.handler, decode_data=True, enable_SMTPUTF8=True,
                      auth_require_tls=False, auth_callback=authenticator)


class PeekerHandler:
    session: SMTPSess = None

    async def handle_MAIL(
            self, server, session, envelope, address, mail_options
    ):
        self.session = session
        return "250 OK"

    async def auth_NULL(
            self, server, args
    ):
        return "NULL_login"

    async def auth_DONT(
            self, server, args
    ):
        return MISSING


class PeekerAuth:
    def __init__(self):
        self.login = None
        self.password = None

    def authenticate(
            self, mechanism: str, login: bytes, password: bytes
    ) -> bool:
        self.login = login
        self.password = password
        return True


auth_peeker = PeekerAuth()


class DecodingControllerPeekAuth(Controller):
    def factory(self):
        return Server(self.handler, decode_data=True, enable_SMTPUTF8=True,
                      auth_require_tls=False,
                      auth_callback=auth_peeker.authenticate,
                      **self.server_kwargs)


class NoDecodeController(Controller):
    def factory(self):
        return Server(self.handler, decode_data=False)


class TimeoutController(Controller):
    Delay: float = 2.0

    def factory(self):
        return Server(self.handler, timeout=self.Delay)


class RequiredAuthDecodingController(Controller):
    def factory(self):
        return Server(self.handler, decode_data=True, enable_SMTPUTF8=True,
                      auth_require_tls=False, auth_callback=authenticator,
                      auth_required=True)


class ReceivingHandler:
    box = None

    def __init__(self):
        self.box = []

    async def handle_DATA(self, server, session, envelope):
        self.box.append(envelope)
        return '250 OK'


class StoreEnvelopeOnVRFYHandler:
    """Saves envelope for later inspection when handling VRFY."""
    envelope = None

    async def handle_VRFY(self, server, session, envelope, addr):
        self.envelope = envelope
        return '250 OK'


class SizedController(Controller):
    def __init__(self, handler, size):
        self.size = size
        super().__init__(handler)

    def factory(self):
        return Server(self.handler, data_size_limit=self.size)


class StrictASCIIController(Controller):
    def factory(self):
        return Server(self.handler, enable_SMTPUTF8=False, decode_data=True)


class CustomHostnameController(Controller):
    def factory(self):
        return Server(self.handler, hostname='custom.localhost')


class CustomIdentController(Controller):
    def factory(self):
        server = Server(self.handler, ident='Identifying SMTP v2112')
        return server


class ErroringHandler:
    error = None

    async def handle_DATA(self, server, session, envelope):
        return '499 Could not accept the message'

    async def handle_exception(self, error):
        self.error = error
        return '500 ErroringHandler handling error'


class ErroringHandlerCustomResponse:
    error = None

    async def handle_exception(self, error):
        self.error = error
        return '451 Temporary error: ({}) {}'.format(
            error.__class__.__name__, str(error))


class ErroringErrorHandler:
    error = None

    async def handle_exception(self, error):
        self.error = error
        raise ValueError('ErroringErrorHandler test')


class ErroringHandlerConnectionLost:
    error = None

    async def handle_DATA(self, server, session, envelope):
        raise ConnectionResetError('ErroringHandlerConnectionLost test')

    async def handle_exception(self, error):
        self.error = error


class UndescribableError(Exception):
    def __str__(self):
        raise Exception()


class UndescribableErrorHandler:
    error = None

    async def handle_exception(self, error):
        self.error = error
        raise UndescribableError()


class ErrorSMTP(Server):
    async def smtp_HELO(self, hostname):
        raise ValueError('test')


class ErrorController(Controller):
    def factory(self):
        return ErrorSMTP(self.handler)


class SleepingHeloHandler:
    async def handle_HELO(self, server, session, envelope, hostname):
        await asyncio.sleep(0.01)
        session.host_name = hostname
        return '250 {}'.format(server.hostname)


class TestProtocol(unittest.TestCase):
    def setUp(self):
        self.transport = Mock()
        self.transport.write = self._write
        self.responses = []
        self._old_loop = asyncio.get_event_loop()
        self.loop = asyncio.new_event_loop()
        asyncio.set_event_loop(self.loop)

    def tearDown(self):
        self.loop.close()
        asyncio.set_event_loop(self._old_loop)

    def _write(self, data):
        self.responses.append(data)

    def _get_protocol(self, *args, **kwargs):
        protocol = Server(*args, loop=self.loop, **kwargs)
        protocol.connection_made(self.transport)
        return protocol

    def test_honors_mail_delimeters(self):
        handler = ReceivingHandler()
        data = b'test\r\nmail\rdelimeters\nsaved\r\n'
        protocol = self._get_protocol(handler)
        protocol.data_received(BCRLF.join([
            b'HELO example.org',
            b'MAIL FROM: <anne@example.com>',
            b'RCPT TO: <anne@example.com>',
            b'DATA',
            data + b'.',
            b'QUIT\r\n'
            ]))
        try:
            self.loop.run_until_complete(protocol._handler_coroutine)
        except asyncio.CancelledError:
            pass
        self.assertEqual(len(handler.box), 1)
        self.assertEqual(handler.box[0].content, data)

    def test_empty_email(self):
        handler = ReceivingHandler()
        protocol = self._get_protocol(handler)
        protocol.data_received(BCRLF.join([
            b'HELO example.org',
            b'MAIL FROM: <anne@example.com>',
            b'RCPT TO: <anne@example.com>',
            b'DATA',
            b'.',
            b'QUIT\r\n'
            ]))
        try:
            self.loop.run_until_complete(protocol._handler_coroutine)
        except asyncio.CancelledError:
            pass
        self.assertEqual(self.responses[5], b'250 OK\r\n')
        self.assertEqual(len(handler.box), 1)
        self.assertEqual(handler.box[0].content, b'')


class TestSMTP(unittest.TestCase):
    def setUp(self):
        controller = DecodingController(Sink)
        controller.start()
        self.addCleanup(controller.stop)
        self.address = (controller.hostname, controller.port)

    def test_binary(self):
        with SMTP(*self.address) as client:
            client.sock.send(b"\x80FAIL\r\n")
            code, response = client.getreply()
            self.assertEqual(code, 500)
            self.assertEqual(response, b'Error: bad syntax')

    def test_binary_space(self):
        with SMTP(*self.address) as client:
            client.sock.send(b"\x80 FAIL\r\n")
            code, response = client.getreply()
            self.assertEqual(code, 500)
            self.assertEqual(response, b'Error: bad syntax')

    def test_helo(self):
        with SMTP(*self.address) as client:
            code, response = client.helo('example.com')
            self.assertEqual(code, 250)
            self.assertEqual(response, bytes(socket.getfqdn(), 'utf-8'))

    def test_helo_no_hostname(self):
        with SMTP(*self.address) as client:
            # smtplib substitutes .local_hostname if the argument is falsey.
            client.local_hostname = ''
            code, response = client.helo('')
            self.assertEqual(code, 501)
            self.assertEqual(response, b'Syntax: HELO hostname')

    def test_helo_duplicate(self):
        with SMTP(*self.address) as client:
            code, response = client.helo('example.com')
            self.assertEqual(code, 250)
            code, response = client.helo('example.org')
            self.assertEqual(code, 250)

    def test_ehlo(self):
        with SMTP(*self.address) as client:
            code, response = client.ehlo('example.com')
            self.assertEqual(code, 250)
            lines = response.splitlines()
            expecteds = (
                bytes(socket.getfqdn(), 'utf-8'),
                b'SIZE 33554432',
                b'SMTPUTF8',
                b'AUTH LOGIN PLAIN',
                b'HELP',
            )
            for actual, expected in zip(lines, expecteds):
                self.assertEqual(actual, expected)

    def test_ehlo_duplicate(self):
        with SMTP(*self.address) as client:
            code, response = client.ehlo('example.com')
            self.assertEqual(code, 250)
            code, response = client.ehlo('example.org')
            self.assertEqual(code, 250)

    def test_ehlo_no_hostname(self):
        with SMTP(*self.address) as client:
            # smtplib substitutes .local_hostname if the argument is falsey.
            client.local_hostname = ''
            code, response = client.ehlo('')
            self.assertEqual(code, 501)
            self.assertEqual(response, b'Syntax: EHLO hostname')

    def test_helo_then_ehlo(self):
        with SMTP(*self.address) as client:
            code, response = client.helo('example.com')
            self.assertEqual(code, 250)
            code, response = client.ehlo('example.org')
            self.assertEqual(code, 250)

    def test_ehlo_then_helo(self):
        with SMTP(*self.address) as client:
            code, response = client.ehlo('example.com')
            self.assertEqual(code, 250)
            code, response = client.helo('example.org')
            self.assertEqual(code, 250)

    def test_noop(self):
        with SMTP(*self.address) as client:
            code, response = client.noop()
            self.assertEqual(code, 250)

    def test_noop_with_arg(self):
        with SMTP(*self.address) as client:
            # .noop() doesn't accept arguments.
            code, response = client.docmd('NOOP', 'ok')
            self.assertEqual(code, 250)

    def test_quit(self):
        client = SMTP(*self.address)
        code, response = client.quit()
        self.assertEqual(code, 221)
        self.assertEqual(response, b'Bye')

    def test_quit_with_arg(self):
        client = SMTP(*self.address)
        code, response = client.docmd('QUIT', 'oops')
        self.assertEqual(code, 501)
        self.assertEqual(response, b'Syntax: QUIT')

    def test_help(self):
        with SMTP(*self.address) as client:
            # Don't get tricked by smtplib processing of the response.
            code, response = client.docmd('HELP')
            self.assertEqual(code, 250)
            self.assertEqual(response, SUPPORTED_COMMANDS_NOTLS)

    def test_help_helo(self):
        with SMTP(*self.address) as client:
            # Don't get tricked by smtplib processing of the response.
            code, response = client.docmd('HELP', 'HELO')
            self.assertEqual(code, 250)
            self.assertEqual(response, b'Syntax: HELO hostname')

    def test_help_ehlo(self):
        with SMTP(*self.address) as client:
            # Don't get tricked by smtplib processing of the response.
            code, response = client.docmd('HELP', 'EHLO')
            self.assertEqual(code, 250)
            self.assertEqual(response, b'Syntax: EHLO hostname')

    def test_help_mail(self):
        with SMTP(*self.address) as client:
            # Don't get tricked by smtplib processing of the response.
            code, response = client.docmd('HELP', 'MAIL')
            self.assertEqual(code, 250)
            self.assertEqual(response, b'Syntax: MAIL FROM: <address>')

    def test_help_mail_esmtp(self):
        with SMTP(*self.address) as client:
            code, response = client.ehlo('example.com')
            self.assertEqual(code, 250)
            code, response = client.docmd('HELP', 'MAIL')
            self.assertEqual(code, 250)
            self.assertEqual(
                response,
                b'Syntax: MAIL FROM: <address> [SP <mail-parameters>]')

    def test_help_rcpt(self):
        with SMTP(*self.address) as client:
            # Don't get tricked by smtplib processing of the response.
            code, response = client.docmd('HELP', 'RCPT')
            self.assertEqual(code, 250)
            self.assertEqual(response, b'Syntax: RCPT TO: <address>')

    def test_help_rcpt_esmtp(self):
        with SMTP(*self.address) as client:
            code, response = client.ehlo('example.com')
            self.assertEqual(code, 250)
            code, response = client.docmd('HELP', 'RCPT')
            self.assertEqual(code, 250)
            self.assertEqual(
                response,
                b'Syntax: RCPT TO: <address> [SP <mail-parameters>]')

    def test_help_data(self):
        with SMTP(*self.address) as client:
            code, response = client.docmd('HELP', 'DATA')
            self.assertEqual(code, 250)
            self.assertEqual(response, b'Syntax: DATA')

    def test_help_rset(self):
        with SMTP(*self.address) as client:
            code, response = client.docmd('HELP', 'RSET')
            self.assertEqual(code, 250)
            self.assertEqual(response, b'Syntax: RSET')

    def test_help_noop(self):
        with SMTP(*self.address) as client:
            code, response = client.docmd('HELP', 'NOOP')
            self.assertEqual(code, 250)
            self.assertEqual(response, b'Syntax: NOOP [ignored]')

    def test_help_quit(self):
        with SMTP(*self.address) as client:
            code, response = client.docmd('HELP', 'QUIT')
            self.assertEqual(code, 250)
            self.assertEqual(response, b'Syntax: QUIT')

    def test_help_vrfy(self):
        with SMTP(*self.address) as client:
            code, response = client.docmd('HELP', 'VRFY')
            self.assertEqual(code, 250)
            self.assertEqual(response, b'Syntax: VRFY <address>')

    def test_help_auth(self):
        with SMTP(*self.address) as client:
            code, response = client.docmd('HELP', 'AUTH')
            self.assertEqual(code, 250)
            self.assertEqual(response, b'Syntax: AUTH <mechanism>')

    def test_help_bad_arg(self):
        with SMTP(*self.address) as client:
            # Don't get tricked by smtplib processing of the response.
            code, response = client.docmd('HELP me!')
            self.assertEqual(code, 501)
            self.assertEqual(response, SUPPORTED_COMMANDS_NOTLS)

    def test_expn(self):
        with SMTP(*self.address) as client:
            code, response = client.expn('anne@example.com')
            self.assertEqual(code, 502)
            self.assertEqual(response, b'EXPN not implemented')

    def test_mail_no_helo(self):
        with SMTP(*self.address) as client:
            code, response = client.docmd('MAIL FROM: <anne@example.com>')
            self.assertEqual(code, 503)
            self.assertEqual(response, b'Error: send HELO first')

    def test_mail_no_arg(self):
        with SMTP(*self.address) as client:
            client.helo('example.com')
            code, response = client.docmd('MAIL')
            self.assertEqual(code, 501)
            self.assertEqual(response, b'Syntax: MAIL FROM: <address>')

    def test_mail_no_from(self):
        with SMTP(*self.address) as client:
            client.helo('example.com')
            code, response = client.docmd('MAIL <anne@example.com>')
            self.assertEqual(code, 501)
            self.assertEqual(response, b'Syntax: MAIL FROM: <address>')

    def test_mail_params_no_esmtp(self):
        with SMTP(*self.address) as client:
            client.helo('example.com')
            code, response = client.docmd(
                'MAIL FROM: <anne@example.com> SIZE=10000')
            self.assertEqual(code, 501)
            self.assertEqual(response, b'Syntax: MAIL FROM: <address>')

    def test_mail_params_esmtp(self):
        with SMTP(*self.address) as client:
            client.ehlo('example.com')
            code, response = client.docmd(
                'MAIL FROM: <anne@example.com> SIZE=10000')
            self.assertEqual(code, 250)
            self.assertEqual(response, b'OK')

    def test_mail_from_twice(self):
        with SMTP(*self.address) as client:
            client.helo('example.com')
            code, response = client.docmd('MAIL FROM: <anne@example.com>')
            self.assertEqual(code, 250)
            self.assertEqual(response, b'OK')
            code, response = client.docmd('MAIL FROM: <anne@example.com>')
            self.assertEqual(code, 503)
            self.assertEqual(response, b'Error: nested MAIL command')

    def test_mail_from_malformed(self):
        with SMTP(*self.address) as client:
            client.helo('example.com')
            code, response = client.docmd('MAIL FROM: Anne <anne@example.com>')
            self.assertEqual(code, 501)
            self.assertEqual(response, b'Syntax: MAIL FROM: <address>')

    def test_mail_malformed_params_esmtp(self):
        with SMTP(*self.address) as client:
            client.ehlo('example.com')
            code, response = client.docmd(
                'MAIL FROM: <anne@example.com> SIZE 10000')
            self.assertEqual(code, 501)
            self.assertEqual(
                response,
                b'Syntax: MAIL FROM: <address> [SP <mail-parameters>]')

    def test_mail_missing_params_esmtp(self):
        with SMTP(*self.address) as client:
            client.ehlo('example.com')
            code, response = client.docmd('MAIL FROM: <anne@example.com> SIZE')
            self.assertEqual(code, 501)
            self.assertEqual(
                response,
                b'Syntax: MAIL FROM: <address> [SP <mail-parameters>]')

    def test_mail_unrecognized_params_esmtp(self):
        with SMTP(*self.address) as client:
            client.ehlo('example.com')
            code, response = client.docmd(
                'MAIL FROM: <anne@example.com> FOO=BAR')
            self.assertEqual(code, 555)
            self.assertEqual(
                response,
                b'MAIL FROM parameters not recognized or not implemented')

    def test_mail_params_bad_syntax_esmtp(self):
        with SMTP(*self.address) as client:
            client.ehlo('example.com')
            code, response = client.docmd(
                'MAIL FROM: <anne@example.com> #$%=!@#')
            self.assertEqual(code, 501)
            self.assertEqual(
                response,
                b'Syntax: MAIL FROM: <address> [SP <mail-parameters>]')

    # Test the workaround http://bugs.python.org/issue27931
    @patch('email._header_value_parser.AngleAddr.addr_spec',
           side_effect=IndexError, new_callable=PropertyMock)
    def test_mail_fail_parse_email(self, addr_spec):
        with SMTP(*self.address) as client:
            client.helo('example.com')
            code, response = client.docmd('MAIL FROM: <""@example.com>')
            self.assertEqual(code, 501)
            self.assertEqual(response, b'Syntax: MAIL FROM: <address>')

    def test_rcpt_no_helo(self):
        with SMTP(*self.address) as client:
            code, response = client.docmd('RCPT TO: <anne@example.com>')
            self.assertEqual(code, 503)
            self.assertEqual(response, b'Error: send HELO first')

    def test_rcpt_no_mail(self):
        with SMTP(*self.address) as client:
            code, response = client.helo('example.com')
            self.assertEqual(code, 250)
            code, response = client.docmd('RCPT TO: <anne@example.com>')
            self.assertEqual(code, 503)
            self.assertEqual(response, b'Error: need MAIL command')

    def test_rcpt_no_arg(self):
        with SMTP(*self.address) as client:
            code, response = client.helo('example.com')
            self.assertEqual(code, 250)
            code, response = client.docmd('MAIL FROM: <anne@example.com>')
            self.assertEqual(code, 250)
            code, response = client.docmd('RCPT')
            self.assertEqual(code, 501)
            self.assertEqual(response, b'Syntax: RCPT TO: <address>')

    def test_rcpt_no_to(self):
        with SMTP(*self.address) as client:
            code, response = client.helo('example.com')
            self.assertEqual(code, 250)
            code, response = client.docmd('MAIL FROM: <anne@example.com>')
            self.assertEqual(code, 250)
            code, response = client.docmd('RCPT <anne@example.com')
            self.assertEqual(code, 501)
            self.assertEqual(response, b'Syntax: RCPT TO: <address>')

    def test_rcpt_no_arg_esmtp(self):
        with SMTP(*self.address) as client:
            code, response = client.ehlo('example.com')
            self.assertEqual(code, 250)
            code, response = client.docmd('MAIL FROM: <anne@example.com>')
            self.assertEqual(code, 250)
            code, response = client.docmd('RCPT')
            self.assertEqual(code, 501)
            self.assertEqual(
                response,
                b'Syntax: RCPT TO: <address> [SP <mail-parameters>]')

    def test_rcpt_no_address(self):
        with SMTP(*self.address) as client:
            code, response = client.ehlo('example.com')
            self.assertEqual(code, 250)
            code, response = client.docmd('MAIL FROM: <anne@example.com>')
            self.assertEqual(code, 250)
            code, response = client.docmd('RCPT TO:')
            self.assertEqual(code, 501)
            self.assertEqual(
                response,
                b'Syntax: RCPT TO: <address> [SP <mail-parameters>]')

    def test_rcpt_with_params_no_esmtp(self):
        with SMTP(*self.address) as client:
            code, response = client.helo('example.com')
            self.assertEqual(code, 250)
            code, response = client.docmd('MAIL FROM: <anne@example.com>')
            self.assertEqual(code, 250)
            code, response = client.docmd(
                'RCPT TO: <bart@example.com> SIZE=1000')
            self.assertEqual(code, 501)
            self.assertEqual(response, b'Syntax: RCPT TO: <address>')

    def test_rcpt_with_bad_params(self):
        with SMTP(*self.address) as client:
            code, response = client.ehlo('example.com')
            self.assertEqual(code, 250)
            code, response = client.docmd('MAIL FROM: <anne@example.com>')
            self.assertEqual(code, 250)
            code, response = client.docmd(
                'RCPT TO: <bart@example.com> #$%=!@#')
            self.assertEqual(code, 501)
            self.assertEqual(
                response,
                b'Syntax: RCPT TO: <address> [SP <mail-parameters>]')

    def test_rcpt_with_unknown_params(self):
        with SMTP(*self.address) as client:
            code, response = client.ehlo('example.com')
            self.assertEqual(code, 250)
            code, response = client.docmd('MAIL FROM: <anne@example.com>')
            self.assertEqual(code, 250)
            code, response = client.docmd(
                'RCPT TO: <bart@example.com> FOOBAR')
            self.assertEqual(code, 555)
            self.assertEqual(
                response,
                b'RCPT TO parameters not recognized or not implemented')

    # Test the workaround http://bugs.python.org/issue27931
    @patch('email._header_value_parser.AngleAddr.addr_spec',
           new_callable=PropertyMock)
    def test_rcpt_fail_parse_email(self, addr_spec):
        with SMTP(*self.address) as client:
            code, response = client.ehlo('example.com')
            self.assertEqual(code, 250)
            code, response = client.docmd('MAIL FROM: <anne@example.com>')
            self.assertEqual(code, 250)
            addr_spec.side_effect = IndexError
            code, response = client.docmd('RCPT TO: <""@example.com>')
            self.assertEqual(code, 501)
            self.assertEqual(
                response,
                b'Syntax: RCPT TO: <address> [SP <mail-parameters>]')

    def test_rset(self):
        with SMTP(*self.address) as client:
            code, response = client.rset()
            self.assertEqual(code, 250)
            self.assertEqual(response, b'OK')

    def test_rset_with_arg(self):
        with SMTP(*self.address) as client:
            code, response = client.docmd('RSET FOO')
            self.assertEqual(code, 501)
            self.assertEqual(response, b'Syntax: RSET')

    def test_vrfy(self):
        with SMTP(*self.address) as client:
            code, response = client.docmd('VRFY <anne@example.com>')
            self.assertEqual(code, 252)
            self.assertEqual(
                response,
                b'Cannot VRFY user, but will accept message and '
                b'attempt delivery'
                )

    def test_vrfy_no_arg(self):
        with SMTP(*self.address) as client:
            code, response = client.docmd('VRFY')
            self.assertEqual(code, 501)
            self.assertEqual(response, b'Syntax: VRFY <address>')

    def test_vrfy_not_an_address(self):
        with SMTP(*self.address) as client:
            code, response = client.docmd('VRFY @@')
            self.assertEqual(code, 502)
            self.assertEqual(response, b'Could not VRFY @@')

    def test_data_no_helo(self):
        with SMTP(*self.address) as client:
            code, response = client.docmd('DATA')
            self.assertEqual(code, 503)
            self.assertEqual(response, b'Error: send HELO first')

    def test_data_no_rcpt(self):
        with SMTP(*self.address) as client:
            code, response = client.helo('example.com')
            self.assertEqual(code, 250)
            code, response = client.docmd('DATA')
            self.assertEqual(code, 503)
            self.assertEqual(response, b'Error: need RCPT command')

    def test_data_invalid_params(self):
        with SMTP(*self.address) as client:
            code, response = client.helo('example.com')
            self.assertEqual(code, 250)
            code, response = client.docmd('MAIL FROM: <anne@example.com>')
            self.assertEqual(code, 250)
            code, response = client.docmd('RCPT TO: <anne@example.com>')
            self.assertEqual(code, 250)
            code, response = client.docmd('DATA FOOBAR')
            self.assertEqual(code, 501)
            self.assertEqual(response, b'Syntax: DATA')

    def test_empty_command(self):
        with SMTP(*self.address) as client:
            code, response = client.docmd('')
            self.assertEqual(code, 500)
            self.assertEqual(response, b'Error: bad syntax')

    def test_too_long_command(self):
        with SMTP(*self.address) as client:
            code, response = client.docmd('a' * 513)
            self.assertEqual(code, 500)
            self.assertEqual(response, b'Command line too long')

    def test_way_too_long_command(self):
        with SMTP(*self.address) as client:
            # Send a very large string to ensure it is broken
            # into several packets, which hits the inner
            # LimitOverrunError code path in _handle_client.
            client.send('a' * 1000000)
            code, response = client.docmd('a' * 1001)
            self.assertEqual(code, 500)
            self.assertEqual(response, b'Command line too long')
            code, response = client.docmd('NOOP')
            self.assertEqual(code, 250)
            self.assertEqual(response, b'OK')

    def test_unknown_command(self):
        with SMTP(*self.address) as client:
            code, response = client.docmd('FOOBAR')
            self.assertEqual(code, 500)
            self.assertEqual(
                response,
                b'Error: command "FOOBAR" not recognized')

    def test_auth_no_ehlo(self):
        with SMTP(*self.address) as client:
            code, response = client.docmd('AUTH')
            self.assertEqual(code, 503)
            self.assertEqual(response, b'Error: send EHLO first')

    def test_auth_helo(self):
        with SMTP(*self.address) as client:
            client.helo('example.com')
            code, response = client.docmd('AUTH')
            self.assertEqual(code, 500)
            self.assertEqual(response, b"Error: command 'AUTH' not recognized")

    def test_auth_too_many_values(self):
        with SMTP(*self.address) as client:
            client.ehlo('example.com')
            code, response = client.docmd('AUTH PLAIN NONE NONE')
            self.assertEqual(code, 501)
            self.assertEqual(response, b'Too many values')

    def test_auth_not_enough_values(self):
        with SMTP(*self.address) as client:
            client.ehlo('example.com')
            code, response = client.docmd('AUTH')
            self.assertEqual(code, 501)
            self.assertEqual(response, b'Not enough value')

    def test_auth_not_supported_methods(self):
        for method in ('GSSAPI', 'DIGEST-MD5', 'MD5', 'CRAM-MD5'):
            with SMTP(*self.address) as client:
                client.ehlo('example.com')
                code, response = client.docmd('AUTH ' + method)
                self.assertEqual(code, 504)
                self.assertEqual(
                    response, b'5.5.4 Unrecognized authentication type')

    def test_auth_already_authenticated(self):
        with SMTP(*self.address) as client:
            client.ehlo('example.com')
            code, response = client.docmd(
                'AUTH PLAIN ' +
                b64encode(b'\0goodlogin\0goodpasswd').decode()
                )
            assert_auth_success(self, code, response)
            code, response = client.docmd('AUTH')
            self.assertEqual(code, 503)
            self.assertEqual(response, b'Already authenticated')

    def test_auth_bad_base64_encoding(self):
        with SMTP(*self.address) as client:
            client.ehlo('example.com')
            code, response = client.docmd('AUTH PLAIN not-b64')
            self.assertEqual(code, 501)
            self.assertEqual(response, b"5.5.2 Can't decode base64")

    def test_auth_bad_base64_length(self):
        with SMTP(*self.address) as client:
            client.ehlo('example.com')
            code, response = client.docmd(
                'AUTH PLAIN ' + b64encode(b'\0onlylogin').decode())
            self.assertEqual(code, 501)
            self.assertEqual(response, b"5.5.2 Can't split auth value")

    def test_auth_bad_credentials(self):
        with SMTP(*self.address) as client:
            client.ehlo('example.com')
            code, response = client.docmd(
                'AUTH PLAIN ' +
                b64encode(b'\0badlogin\0badpasswd').decode()
                )
            assert_auth_invalid(self, code, response)

    def test_auth_two_steps_good_credentials(self):
        with SMTP(*self.address) as client:
            client.ehlo('example.com')
            code, response = client.docmd('AUTH PLAIN')
            self.assertEqual(code, 334)
            self.assertEqual(response, b'')
            code, response = client.docmd(
                b64encode(b'\0goodlogin\0goodpasswd').decode()
            )
            assert_auth_success(self, code, response)

    def test_auth_two_steps_bad_credentials(self):
        with SMTP(*self.address) as client:
            client.ehlo('example.com')
            code, response = client.docmd('AUTH PLAIN')
            self.assertEqual(code, 334)
            self.assertEqual(response, b'')
            code, response = client.docmd(
                b64encode(b'\0badlogin\0badpasswd').decode()
            )
            assert_auth_invalid(self, code, response)

    def test_auth_two_steps_abort(self):
        with SMTP(*self.address) as client:
            client.ehlo('example.com')
            code, response = client.docmd('AUTH PLAIN')
            self.assertEqual(code, 334)
            self.assertEqual(response, b'')
            code, response = client.docmd('*')
            self.assertEqual(code, 501)
            self.assertEqual(response, b'Auth aborted')

    def test_auth_two_steps_bad_base64_encoding(self):
        with SMTP(*self.address) as client:
            client.ehlo('example.com')
            code, response = client.docmd('AUTH PLAIN')
            self.assertEqual(code, 334)
            code, response = client.docmd("ab@%")
            self.assertEqual(code, 501)
            self.assertEqual(response, b"5.5.2 Can't decode base64")

    def test_auth_good_credentials(self):
        with SMTP(*self.address) as client:
            client.ehlo('example.com')
            code, response = client.docmd(
                'AUTH PLAIN ' +
                b64encode(b'\0goodlogin\0goodpasswd').decode()
            )
            assert_auth_success(self, code, response)

    def test_auth_no_credentials(self):
        with SMTP(*self.address) as client:
            client.ehlo('example.com')
            code, response = client.docmd('AUTH PLAIN =')
            assert_auth_invalid(self, code, response)

    def test_auth_two_steps_no_credentials(self):
        with SMTP(*self.address) as client:
            client.ehlo('example.com')
            code, response = client.docmd('AUTH PLAIN')
            self.assertEqual(code, 334)
            self.assertEqual(response, b'')
            code, response = client.docmd('=')
            assert_auth_invalid(self, code, response)

    def test_auth_login_multisteps_no_credentials(self):
        with SMTP(*self.address) as client:
            client.ehlo("example.com")
            code, response = client.docmd("AUTH LOGIN")
            self.assertEqual(code, 334)
            self.assertEqual(response, b"VXNlciBOYW1lAA==")
            code, response = client.docmd('=')
            self.assertEqual(code, 334)
            self.assertEqual(response, b"UGFzc3dvcmQA")
            code, response = client.docmd('=')
            assert_auth_invalid(self, code, response)


class TestSMTPAuth(unittest.TestCase):
    def setUp(self):
        self.handler = PeekerHandler()
        controller = DecodingControllerPeekAuth(
            self.handler, server_kwargs={"auth_exclude_mechanism": ["DONT"]}
        )
        controller.start()
        self.addCleanup(controller.stop)
        self.address = (controller.hostname, controller.port)

    def test_ehlo(self):
        with SMTP(*self.address) as client:
            code, response = client.ehlo('example.com')
            self.assertEqual(code, 250)
            lines = response.splitlines()
            expecteds = (
                bytes(socket.getfqdn(), 'utf-8'),
                b'SIZE 33554432',
                b'SMTPUTF8',
                b'AUTH LOGIN NULL PLAIN',
                b'HELP',
            )
            for actual, expected in zip(lines, expecteds):
                self.assertEqual(actual, expected)

    def test_auth_plain_null_credential(self):
        with SMTP(*self.address) as client:
            client.ehlo("example.com")
            code, response = client.docmd("AUTH PLAIN")
            self.assertEqual(code, 334)
            self.assertEqual(response, b"")
            code, response = client.docmd('=')
            assert_auth_success(self, code, response)
            self.assertEqual(auth_peeker.login, None)
            self.assertEqual(auth_peeker.password, None)
            code, response = client.mail("alice@example.com")
            sess: SMTPSess = self.handler.session
            self.assertEqual(sess.login_data, b"")

    def test_auth_login_null_credential(self):
        with SMTP(*self.address) as client:
            client.ehlo("example.com")
            code, response = client.docmd("AUTH LOGIN")
            self.assertEqual(code, 334)
            self.assertEqual(response, b"VXNlciBOYW1lAA==")
            code, response = client.docmd('=')
            self.assertEqual(code, 334)
            self.assertEqual(response, b"UGFzc3dvcmQA")
            code, response = client.docmd('=')
            assert_auth_success(self, code, response)
            self.assertEqual(auth_peeker.login, None)
            self.assertEqual(auth_peeker.password, None)
            code, response = client.mail("alice@example.com")
            sess: SMTPSess = self.handler.session
            self.assertEqual(sess.login_data, b"")

    def test_auth_login_abort_login(self):
        with SMTP(*self.address) as client:
            client.ehlo("example.com")
            code, response = client.docmd("AUTH LOGIN")
            self.assertEqual(code, 334)
            self.assertEqual(response, b"VXNlciBOYW1lAA==")
            code, response = client.docmd('*')
            self.assertEqual(code, 501)
            self.assertEqual(response, b"Auth aborted")

    def test_auth_login_abort_password(self):
        auth_peeker.return_val = False
        with SMTP(*self.address) as client:
            client.ehlo("example.com")
            code, response = client.docmd("AUTH LOGIN")
            self.assertEqual(code, 334)
            self.assertEqual(response, b"VXNlciBOYW1lAA==")
            code, response = client.docmd('=')
            self.assertEqual(code, 334)
            self.assertEqual(response, b"UGFzc3dvcmQA")
            code, response = client.docmd('*')
            self.assertEqual(code, 501)
            self.assertEqual(response, b"Auth aborted")

    def test_auth_custom_mechanism(self):
        auth_peeker.return_val = False
        with SMTP(*self.address) as client:
            client.ehlo("example.com")
            code, response = client.docmd("AUTH NULL")
            assert_auth_success(self, code, response)

    def test_auth_disabled_mechanism(self):
        with SMTP(*self.address) as client:
            client.ehlo("example.com")
            code, response = client.docmd("AUTH DONT")
            self.assertEqual(code, 504)
            self.assertEqual(response,
                             b"5.5.4 Unrecognized authentication type")


class TestRequiredAuthentication(unittest.TestCase):
    def setUp(self):
        controller = RequiredAuthDecodingController(Sink)
        controller.start()
        self.addCleanup(controller.stop)
        self.address = (controller.hostname, controller.port)

    def test_help_unauthenticated(self):
        with SMTP(*self.address) as client:
            code, response = client.docmd('HELP')
            assert_auth_required(self, code, response)

    def test_vrfy_unauthenticated(self):
        with SMTP(*self.address) as client:
            code, response = client.docmd('VRFY <anne@example.com>')
            assert_auth_required(self, code, response)

    def test_mail_unauthenticated(self):
        with SMTP(*self.address) as client:
            client.ehlo('example.com')
            code, response = client.docmd('MAIL FROM: <anne@example.com>')
            assert_auth_required(self, code, response)

    def test_rcpt_unauthenticated(self):
        with SMTP(*self.address) as client:
            client.ehlo('example.com')
            code, response = client.docmd('RCPT TO: <anne@example.com>')
            assert_auth_required(self, code, response)

    def test_data_unauthenticated(self):
        with SMTP(*self.address) as client:
            client.ehlo('example.com')
            code, response = client.docmd('DATA')
            assert_auth_required(self, code, response)

    def test_help_authenticated(self):
        with SMTP(*self.address) as client:
            client.ehlo('example.com')
            code, response = client.docmd(
                'AUTH PLAIN ' +
                b64encode(b'\0goodlogin\0goodpasswd').decode()
            )
            assert_auth_success(self, code, response)
            code, response = client.docmd('HELP')
            self.assertEqual(code, 250)
            self.assertEqual(response, SUPPORTED_COMMANDS_NOTLS)

    def test_vrfy_authenticated(self):
        with SMTP(*self.address) as client:
            client.ehlo('example.com')
            code, response = client.docmd(
                'AUTH PLAIN ' +
                b64encode(b'\0goodlogin\0goodpasswd').decode()
            )
            assert_auth_success(self, 235, response)
            code, response = client.docmd('VRFY <anne@example.com>')
            self.assertEqual(code, 252)
            self.assertEqual(
                response,
                b'Cannot VRFY user, but will accept message and '
                b'attempt delivery'
            )

    def test_mail_authenticated(self):
        with SMTP(*self.address) as client:
            client.ehlo('example.com')
            code, response = client.docmd(
                'AUTH PLAIN ' +
                b64encode(b'\0goodlogin\0goodpasswd').decode()
            )
            assert_auth_success(self, code, response)
            code, response = client.docmd('MAIL FROM: <anne@example.com>')
            self.assertEqual(code, 250)
            self.assertEqual(response, b'OK')

    def test_rcpt_authenticated(self):
        with SMTP(*self.address) as client:
            client.ehlo('example.com')
            code, response = client.docmd(
                'AUTH PLAIN ' +
                b64encode(b'\0goodlogin\0goodpasswd').decode()
            )
            assert_auth_success(self, code, response)
            code, response = client.docmd('RCPT TO: <anne@example.com>')
            self.assertEqual(code, 503)
            self.assertEqual(response, b'Error: need MAIL command')

    def test_data_authenticated(self):
        with SMTP(*self.address) as client:
            client.ehlo('example.com')
            code, response = client.docmd('DATA')
            assert_auth_required(self, code, response)


class TestResetCommands(unittest.TestCase):
    """Test that sender and recipients are reset on RSET, HELO, and EHLO.

    The tests below issue each command twice with different addresses and
    verify that mail_from and rcpt_tos have been replacecd.
    """
    expected_envelope_data = [
        # Pre-RSET/HELO/EHLO envelope data.
        dict(
            mail_from='anne@example.com',
            rcpt_tos=['bart@example.com', 'cate@example.com'],
            ),
        dict(
            mail_from='dave@example.com',
            rcpt_tos=['elle@example.com', 'fred@example.com'],
            ),
        ]

    def setUp(self):
        self._handler = StoreEnvelopeOnVRFYHandler()
        self._controller = DecodingController(self._handler)
        self._controller.start()
        self._address = (self._controller.hostname, self._controller.port)
        self.addCleanup(self._controller.stop)

    def _send_envelope_data(self, client, mail_from, rcpt_tos):
        client.mail(mail_from)
        for rcpt in rcpt_tos:
            client.rcpt(rcpt)

    def test_helo(self):
        with SMTP(*self._address) as client:
            # Each time through the loop, the HELO will reset the envelope.
            for data in self.expected_envelope_data:
                client.helo('example.com')
                # Save the envelope in the handler.
                client.vrfy('zuzu@example.com')
                self.assertIsNone(self._handler.envelope.mail_from)
                self.assertEqual(len(self._handler.envelope.rcpt_tos), 0)
                self._send_envelope_data(client, **data)
                client.vrfy('zuzu@example.com')
                self.assertEqual(
                    self._handler.envelope.mail_from, data['mail_from'])
                self.assertEqual(
                    self._handler.envelope.rcpt_tos, data['rcpt_tos'])

    def test_ehlo(self):
        with SMTP(*self._address) as client:
            # Each time through the loop, the EHLO will reset the envelope.
            for data in self.expected_envelope_data:
                client.ehlo('example.com')
                # Save the envelope in the handler.
                client.vrfy('zuzu@example.com')
                self.assertIsNone(self._handler.envelope.mail_from)
                self.assertEqual(len(self._handler.envelope.rcpt_tos), 0)
                self._send_envelope_data(client, **data)
                client.vrfy('zuzu@example.com')
                self.assertEqual(
                    self._handler.envelope.mail_from, data['mail_from'])
                self.assertEqual(
                    self._handler.envelope.rcpt_tos, data['rcpt_tos'])

    def test_rset(self):
        with SMTP(*self._address) as client:
            client.helo('example.com')
            # Each time through the loop, the RSET will reset the envelope.
            for data in self.expected_envelope_data:
                self._send_envelope_data(client, **data)
                # Save the envelope in the handler.
                client.vrfy('zuzu@example.com')
                self.assertEqual(
                    self._handler.envelope.mail_from, data['mail_from'])
                self.assertEqual(
                    self._handler.envelope.rcpt_tos, data['rcpt_tos'])
                # Reset the envelope explicitly.
                client.rset()
                client.vrfy('zuzu@example.com')
                self.assertIsNone(self._handler.envelope.mail_from)
                self.assertEqual(len(self._handler.envelope.rcpt_tos), 0)


class TestSMTPWithController(unittest.TestCase):
    def test_mail_with_size_too_large(self):
        controller = SizedController(Sink(), 9999)
        controller.start()
        self.addCleanup(controller.stop)
        with SMTP(controller.hostname, controller.port) as client:
            client.ehlo('example.com')
            code, response = client.docmd(
                'MAIL FROM: <anne@example.com> SIZE=10000')
            self.assertEqual(code, 552)
            self.assertEqual(
                response,
                b'Error: message size exceeds fixed maximum message size')

    def test_mail_with_compatible_smtputf8(self):
        handler = ReceivingHandler()
        controller = Controller(handler)
        controller.start()
        self.addCleanup(controller.stop)
        recipient = 'bart\xCB@example.com'
        sender = 'anne\xCB@example.com'
        with SMTP(controller.hostname, controller.port) as client:
            client.ehlo('example.com')
            client.send(bytes(
                'MAIL FROM: <' + sender + '> SMTPUTF8\r\n',
                encoding='utf-8'))
            code, response = client.getreply()
            self.assertEqual(code, 250)
            self.assertEqual(response, b'OK')
            client.send(bytes(
                'RCPT TO: <' + recipient + '>\r\n',
                encoding='utf-8'))
            code, response = client.getreply()
            self.assertEqual(code, 250)
            self.assertEqual(response, b'OK')
            code, response = client.data('')
            self.assertEqual(code, 250)
            self.assertEqual(response, b'OK')
        self.assertEqual(handler.box[0].rcpt_tos[0], recipient)
        self.assertEqual(handler.box[0].mail_from, sender)

    def test_mail_with_unrequited_smtputf8(self):
        controller = Controller(Sink())
        controller.start()
        self.addCleanup(controller.stop)
        with SMTP(controller.hostname, controller.port) as client:
            client.ehlo('example.com')
            code, response = client.docmd('MAIL FROM: <anne@example.com>')
            self.assertEqual(code, 250)
            self.assertEqual(response, b'OK')

    def test_mail_with_incompatible_smtputf8(self):
        controller = Controller(Sink())
        controller.start()
        self.addCleanup(controller.stop)
        with SMTP(controller.hostname, controller.port) as client:
            client.ehlo('example.com')
            code, response = client.docmd(
                'MAIL FROM: <anne@example.com> SMTPUTF8=YES')
            self.assertEqual(code, 501)
            self.assertEqual(response, b'Error: SMTPUTF8 takes no arguments')

    def test_mail_invalid_body(self):
        controller = Controller(Sink())
        controller.start()
        self.addCleanup(controller.stop)
        with SMTP(controller.hostname, controller.port) as client:
            client.ehlo('example.com')
            code, response = client.docmd(
                'MAIL FROM: <anne@example.com> BODY 9BIT')
            self.assertEqual(code, 501)
            self.assertEqual(response,
                             b'Error: BODY can only be one of 7BIT, 8BITMIME')

    def test_esmtp_no_size_limit(self):
        controller = SizedController(Sink(), size=None)
        controller.start()
        self.addCleanup(controller.stop)
        with SMTP(controller.hostname, controller.port) as client:
            code, response = client.ehlo('example.com')
            self.assertEqual(code, 250)
            for line in response.splitlines():
                self.assertNotEqual(line[:4], b'SIZE')

    def test_process_message_error(self):
        controller = Controller(ErroringHandler())
        controller.start()
        self.addCleanup(controller.stop)
        with SMTP(controller.hostname, controller.port) as client:
            code, response = client.ehlo('example.com')
            self.assertEqual(code, 250)
            with self.assertRaises(SMTPDataError) as cm:
                client.sendmail('anne@example.com', ['bart@example.com'], """\
From: anne@example.com
To: bart@example.com
Subject: A test

Testing
""")
            self.assertEqual(cm.exception.smtp_code, 499)
            self.assertEqual(cm.exception.smtp_error,
                             b'Could not accept the message')

    def test_too_long_message_body(self):
        controller = SizedController(Sink(), size=100)
        controller.start()
        self.addCleanup(controller.stop)
        with SMTP(controller.hostname, controller.port) as client:
            client.helo('example.com')
            mail = '\r\n'.join(['z' * 20] * 10)
            with self.assertRaises(SMTPResponseException) as cm:
                client.sendmail('anne@example.com', ['bart@example.com'], mail)
            self.assertEqual(cm.exception.smtp_code, 552)
            self.assertEqual(cm.exception.smtp_error,
                             b'Error: Too much mail data')

    def test_too_long_body_delay_error(self):
        size, sock = 20, None

        cont = Controller(Sink(), hostname="localhost",
                          server_kwargs={"data_size_limit": size})
        self.addCleanup(cont.stop)
        cont.start()

        with socket.socket() as sock:
            sock.connect((cont.hostname, cont.port))
            rslt = send_recv(sock, b"EHLO example.com")
            self.assertTrue(rslt.startswith(b"220"))
            rslt = send_recv(sock, b"MAIL FROM: <anne@example.com>")
            self.assertTrue(rslt.startswith(b"250"))
            rslt = send_recv(sock, b"RCPT TO: <bruce@example.com>")
            self.assertTrue(rslt.startswith(b"250"))
            rslt = send_recv(sock, b"DATA")
            self.assertTrue(rslt.startswith(b"354"))
            rslt = send_recv(sock, b"a" * (size + 3))
            # Must NOT receive status code here even if data is too much
            self.assertEqual(b"", rslt)
            rslt = send_recv(sock, b"\r\n.")
            # *NOW* we must receive status code
            self.assertEqual(b"552 Error: Too much mail data\r\n", rslt)

    def test_data_line_too_long(self):
        handler = ReceivingHandler()
        controller = NoDecodeController(handler)
        controller.start()
        self.addCleanup(controller.stop)
        with SMTP(controller.hostname, controller.port) as client:
            client.helo('example.com')
            mail = b'\r\n'.join([b'a' * 5555] * 3)
            with self.assertRaises(SMTPDataError) as cm:
                client.sendmail('anne@example.com', ['bart@example.com'], mail)
        self.assertEqual(cm.exception.smtp_code, 500)
        self.assertEqual(cm.exception.smtp_error,
                         b'Line too long (see RFC5321 4.5.3.1.6)')

    def test_too_long_line_delay_error(self):
        sock = None

        cont = Controller(Sink(), hostname="localhost")
        self.addCleanup(cont.stop)
        cont.start()

        with socket.socket() as sock:
            sock.connect((cont.hostname, cont.port))
            rslt = send_recv(sock, b"EHLO example.com")
            self.assertTrue(rslt.startswith(b"220"))
            rslt = send_recv(sock, b"MAIL FROM: <anne@example.com>")
            self.assertTrue(rslt.startswith(b"250"))
            rslt = send_recv(sock, b"RCPT TO: <bruce@example.com>")
            self.assertTrue(rslt.startswith(b"250"))
            rslt = send_recv(sock, b"DATA")
            self.assertTrue(rslt.startswith(b"354"))
            rslt = send_recv(sock, b"a" * (Server.line_length_limit + 3))
            # Must NOT receive status code here even if data is too much
            self.assertEqual(b"", rslt)
            rslt = send_recv(sock, b"\r\n.")
            # *NOW* we must receive status code
            self.assertEqual(b"500 Line too long (see RFC5321 4.5.3.1.6)\r\n", rslt)

    def test_too_long_lines_then_too_long_body(self):
        # If "too long line" state was reached before "too much data" happens,
        # SMTP should respond with '500' instead of '552'
        size = 2000
        controller = SizedController(Sink(), size=size)
        controller.start()
        self.addCleanup(controller.stop)
        with SMTP(controller.hostname, controller.port) as client:
            client.helo('example.com')
            mail = '\r\n'.join(['z' * (size - 1)] * 2)
            with self.assertRaises(SMTPResponseException) as cm:
                client.sendmail('anne@example.com', ['bart@example.com'], mail)
        self.assertEqual(cm.exception.smtp_code, 500)
        self.assertEqual(cm.exception.smtp_error,
                         b'Line too long (see RFC5321 4.5.3.1.6)')

    def test_too_long_body_then_too_long_lines(self):
        # If "too much mail" state was reached before "too long line" gets received,
        # SMTP should respond with '552' instead of '500'
        controller = SizedController(Sink(), size=700)
        controller.start()
        self.addCleanup(controller.stop)
        with SMTP(controller.hostname, controller.port) as client:
            client.helo('example.com')
            mail = '\r\n'.join(['z' * 76] * 10 + ["a" * 1100] * 2)
            with self.assertRaises(SMTPResponseException) as cm:
                client.sendmail('anne@example.com', ['bart@example.com'], mail)
            self.assertEqual(cm.exception.smtp_code, 552)
            self.assertEqual(cm.exception.smtp_error,
                             b'Error: Too much mail data')

    def test_long_line_double_count(self):
        controller = SizedController(Sink(), size=10000)
        # With a read limit of 1001 bytes in aiosmtp.SMTP, asyncio.StreamReader
        # returns too-long lines of length up to 2002 bytes.
        # This test ensures that bytes in partial lines are only counted once.
        # If the implementation has a double-counting bug, then a message of
        # 9998 bytes + CRLF will raise SMTPResponseException.
        controller.start()
        self.addCleanup(controller.stop)
        with SMTP(controller.hostname, controller.port) as client:
            client.helo('example.com')
            mail = 'z' * 9998
            with self.assertRaises(SMTPDataError) as cm:
                client.sendmail('anne@example.com', ['bart@example.com'], mail)
        self.assertEqual(cm.exception.smtp_code, 500)
        self.assertEqual(cm.exception.smtp_error,
                         b'Line too long (see RFC5321 4.5.3.1.6)')

    @patch("aiosmtpd.smtp.EMPTY_BARR")
    def test_long_line_leak(self, mock_ebarr):
        # Simulates situation where readuntil() does not raise LimitOverrunError,
        # but somehow the line_fragments when join()ed resulted in a too-long line

        # Hijack EMPTY_BARR.join() to return a bytes object that's definitely too long
        mock_ebarr.join.return_value = (b"a" * 1010)

        controller = Controller(Sink())
        self.addCleanup(controller.stop)
        controller.start()
        with SMTP(controller.hostname, controller.port) as client:
            client.helo('example.com')
            mail = 'z' * 72  # Make sure this is small and definitely within limits
            with self.assertRaises(SMTPDataError) as cm:
                client.sendmail('anne@example.com', ['bart@example.com'], mail)
        self.assertEqual(cm.exception.smtp_code, 500)
        self.assertEqual(cm.exception.smtp_error,
                         b'Line too long (see RFC5321 4.5.3.1.6)')

    def test_dots_escaped(self):
        handler = ReceivingHandler()
        controller = DecodingController(handler)
        controller.start()
        self.addCleanup(controller.stop)
        with SMTP(controller.hostname, controller.port) as client:
            client.helo('example.com')
            mail = CRLF.join(['Test', '.', 'mail'])
            client.sendmail('anne@example.com', ['bart@example.com'], mail)
            self.assertEqual(len(handler.box), 1)
            self.assertEqual(handler.box[0].content, 'Test\r\n.\r\nmail\r\n')

    # Suppress logging to the console during the tests.  Depending on
    # timing, the exception may or may not be logged.
    @patch("logging.Logger.exception")
    def test_unexpected_errors(self, mock_logex):
        handler = ErroringHandler()
        controller = ErrorController(handler)
        controller.start()
        self.addCleanup(controller.stop)
        with SMTP(controller.hostname, controller.port) as client:
            code, mesg = client.helo('example.com')
        self.assertEqual(code, 500)
        self.assertEqual(mesg, b'ErroringHandler handling error')
        self.assertIsInstance(handler.error, ValueError)

    # Suppress logging to the console during the tests.  Depending on
    # timing, the exception may or may not be logged.
    @patch("logging.Logger.exception")
    def test_unexpected_errors_unhandled(self, mock_logex):
        handler = Sink()
        handler.error = None
        controller = ErrorController(handler)
        controller.start()
        self.addCleanup(controller.stop)
        with SMTP(controller.hostname, controller.port) as client:
            code, mesg = client.helo('example.com')
        self.assertEqual(code, 500)
        self.assertEqual(mesg, b'Error: (ValueError) test')
        # handler.error did not change because the handler does not have a
        # handle_exception() method.
        self.assertIsNone(handler.error)

    # Suppress logging to the console during the tests.  Depending on
    # timing, the exception may or may not be logged.
    @patch("logging.Logger.exception")
    def test_unexpected_errors_custom_response(self, mock_logex):
        handler = ErroringHandlerCustomResponse()
        controller = ErrorController(handler)
        controller.start()
        self.addCleanup(controller.stop)
        with SMTP(controller.hostname, controller.port) as client:
            code, mesg = client.helo('example.com')
        self.assertEqual(code, 451)
        self.assertEqual(mesg, b'Temporary error: (ValueError) test')
        self.assertIsInstance(handler.error, ValueError)

    # Suppress logging to the console during the tests.  Depending on
    # timing, the exception may or may not be logged.
    @patch("logging.Logger.exception")
    def test_exception_handler_exception(self, mock_logex):
        handler = ErroringErrorHandler()
        controller = ErrorController(handler)
        controller.start()
        self.addCleanup(controller.stop)
        with SMTP(controller.hostname, controller.port) as client:
            code, mesg = client.helo('example.com')
        self.assertEqual(code, 500)
        self.assertEqual(mesg, b'Error: (ValueError) ErroringErrorHandler test')
        self.assertIsInstance(handler.error, ValueError)

<<<<<<< HEAD
    # Suppress logging to the console during the tests.  Depending on
    # timing, the exception may or may not be logged.
    @patch("logging.Logger.exception")
    def test_exception_handler_undescribable(self, mock_logex):
=======
    def test_exception_handler_multiple_connections_lost(self):
        handler = ErroringHandlerConnectionLost()
        controller = Controller(handler)
        controller.start()
        self.addCleanup(controller.stop)
        with SMTP(controller.hostname, controller.port) as client1:
            code, response = client1.ehlo('example.com')
            self.assertEqual(code, 250)
            with SMTP(controller.hostname, controller.port) as client2:
                code, response = client2.ehlo('example.com')
                self.assertEqual(code, 250)
                with self.assertRaises(SMTPServerDisconnected) as cm:
                    mail = CRLF.join(['Test', '.', 'mail'])
                    client2.sendmail(
                        'anne@example.com',
                        ['bart@example.com'],
                        mail)
                self.assertIsInstance(cm.exception, SMTPServerDisconnected)
                self.assertEqual(handler.error, None)
                # At this point connection should be down
                with self.assertRaises(SMTPServerDisconnected) as cm:
                    client2.mail("alice@example.com")
                self.assertEqual(
                    "please run connect() first",
                    str(cm.exception))
            # client1 shouldn't be affected.
            code, response = client1.mail("alice@example.com")
            self.assertEqual(code, 250)

    def test_exception_handler_undescribable(self):
>>>>>>> 9feb70a3
        handler = UndescribableErrorHandler()
        controller = ErrorController(handler)
        controller.start()
        self.addCleanup(controller.stop)
        with SMTP(controller.hostname, controller.port) as client:
            code, mesg = client.helo('example.com')
        self.assertEqual(code, 500)
        self.assertEqual(mesg, b'Error: Cannot describe error')
        self.assertIsInstance(handler.error, ValueError)

    def test_bad_encodings(self):
        handler = ReceivingHandler()
        controller = DecodingController(handler)
        controller.start()
        self.addCleanup(controller.stop)
        with SMTP(controller.hostname, controller.port) as client:
            client.helo('example.com')
            mail_from = b'anne\xFF@example.com'
            mail_to = b'bart\xFF@example.com'
            client.ehlo('test')
            client.send(b'MAIL FROM:' + mail_from + b'\r\n')
            code, response = client.getreply()
            self.assertEqual(code, 250)
            client.send(b'RCPT TO:' + mail_to + b'\r\n')
            code, response = client.getreply()
            self.assertEqual(code, 250)
            client.data('Test mail')
            self.assertEqual(len(handler.box), 1)
            envelope = handler.box[0]
            mail_from2 = envelope.mail_from.encode(
                'utf-8', errors='surrogateescape')
            self.assertEqual(mail_from2, mail_from)
            mail_to2 = envelope.rcpt_tos[0].encode(
                'utf-8', errors='surrogateescape')
            self.assertEqual(mail_to2, mail_to)


class TestCustomizations(unittest.TestCase):
    def test_custom_hostname(self):
        controller = CustomHostnameController(Sink())
        controller.start()
        self.addCleanup(controller.stop)
        with SMTP(controller.hostname, controller.port) as client:
            code, response = client.helo('example.com')
            self.assertEqual(code, 250)
            self.assertEqual(response, bytes('custom.localhost', 'utf-8'))

    def test_custom_greeting(self):
        controller = CustomIdentController(Sink())
        controller.start()
        self.addCleanup(controller.stop)
        with SMTP() as client:
            code, msg = client.connect(controller.hostname, controller.port)
            self.assertEqual(code, 220)
            # The hostname prefix is unpredictable.
            self.assertEqual(msg[-22:], b'Identifying SMTP v2112')

    def test_default_greeting(self):
        controller = Controller(Sink())
        controller.start()
        self.addCleanup(controller.stop)
        with SMTP() as client:
            code, msg = client.connect(controller.hostname, controller.port)
            self.assertEqual(code, 220)
            # The hostname prefix is unpredictable.
            self.assertEqual(msg[-len(GREETING):], bytes(GREETING, 'utf-8'))

    def test_mail_invalid_body_param(self):
        controller = NoDecodeController(Sink())
        controller.start()
        self.addCleanup(controller.stop)
        with SMTP() as client:
            code, msg = client.connect(controller.hostname, controller.port)
            client.ehlo('example.com')
            code, response = client.docmd(
                'MAIL FROM: <anne@example.com> BODY=FOOBAR')
            self.assertEqual(code, 501)
            self.assertEqual(
                response,
                b'Error: BODY can only be one of 7BIT, 8BITMIME')


class TestClientCrash(unittest.TestCase):
    # GH#62 - if the client crashes during the SMTP dialog we want to make
    # sure we don't get tracebacks where we call readline().
    def setUp(self):
        controller = Controller(Sink)
        controller.start()
        self.addCleanup(controller.stop)
        self.address = (controller.hostname, controller.port)

    def test_connection_reset_during_DATA(self):
        with SMTP(*self.address) as client:
            code, response = client.helo('example.com')
            self.assertEqual(code, 250)
            code, response = client.docmd('MAIL FROM: <anne@example.com>')
            self.assertEqual(code, 250)
            code, response = client.docmd('RCPT TO: <anne@example.com>')
            self.assertEqual(code, 250)
            code, response = client.docmd('DATA')
            self.assertEqual(code, 354)
            # Start sending the DATA but reset the connection before that
            # completes, i.e. before the .\r\n
            client.send(b'From: <anne@example.com>')
            reset_connection(client)
            # The connection should be disconnected, so trying to do another
            # command from here will give us an exception.  In GH#62, the
            # server just hung.
            self.assertRaises(SMTPServerDisconnected, client.noop)

    def test_connection_reset_during_command(self):
        with SMTP(*self.address) as client:
            client.helo('example.com')
            # Start sending a command but reset the connection before that
            # completes, i.e. before the \r\n
            client.send('MAIL FROM: <anne')
            reset_connection(client)
            # The connection should be disconnected, so trying to do another
            # command from here will give us an exception.  In GH#62, the
            # server just hung.
            self.assertRaises(SMTPServerDisconnected, client.noop)

    def test_connection_reset_in_long_command(self):
        with SMTP(*self.address) as client:
            client.send('F' + 5555 * 'O')  # without CRLF
            reset_connection(client)

    def test_close_in_command(self):
        with SMTP(*self.address) as client:
            # Don't include the CRLF.
            client.send('FOO')
            client.close()

    def test_close_in_long_command(self):
        with SMTP(*self.address) as client:
            client.send('F' + 5555 * 'O')  # without CRLF
            client.close()

    def test_close_in_data(self):
        with SMTP(*self.address) as client:
            code, response = client.helo('example.com')
            self.assertEqual(code, 250)
            code, response = client.docmd('MAIL FROM: <anne@example.com>')
            self.assertEqual(code, 250)
            code, response = client.docmd('RCPT TO: <bart@example.com>')
            self.assertEqual(code, 250)
            code, response = client.docmd('DATA')
            self.assertEqual(code, 354)
            # Don't include the CRLF.
            client.send('FOO')
            client.close()


class TestStrictASCII(unittest.TestCase):
    def setUp(self):
        controller = StrictASCIIController(Sink())
        controller.start()
        self.addCleanup(controller.stop)
        self.address = (controller.hostname, controller.port)

    def test_ehlo(self):
        with SMTP(*self.address) as client:
            code, response = client.ehlo('example.com')
            self.assertEqual(code, 250)
            lines = response.splitlines()
            self.assertNotIn(b'SMTPUTF8', lines)

    def test_bad_encoded_param(self):
        with SMTP(*self.address) as client:
            client.ehlo('example.com')
            client.send(b'MAIL FROM: <anne\xFF@example.com>\r\n')
            code, response = client.getreply()
            self.assertEqual(code, 500)
            self.assertIn(b'Error: strict ASCII mode', response)

    def test_mail_param(self):
        with SMTP(*self.address) as client:
            client.ehlo('example.com')
            code, response = client.docmd(
                'MAIL FROM: <anne@example.com> SMTPUTF8')
            self.assertEqual(code, 501)
            self.assertEqual(response, b'Error: SMTPUTF8 disabled')

    def test_data(self):
        with SMTP(*self.address) as client:
            code, response = client.ehlo('example.com')
            self.assertEqual(code, 250)
            with self.assertRaises(SMTPDataError) as cm:
                client.sendmail('anne@example.com', ['bart@example.com'], b"""\
From: anne@example.com
To: bart@example.com
Subject: A test

Testing\xFF
""")
            self.assertEqual(cm.exception.smtp_code, 500)
            self.assertIn(b'Error: strict ASCII mode', cm.exception.smtp_error)


class TestSleepingHandler(unittest.TestCase):
    def setUp(self):
        controller = NoDecodeController(SleepingHeloHandler())
        controller.start()
        self.addCleanup(controller.stop)
        self.address = (controller.hostname, controller.port)

    def test_close_after_helo(self):
        with SMTP(*self.address) as client:
            client.send('HELO example.com\r\n')
            client.sock.shutdown(socket.SHUT_WR)
            self.assertRaises(SMTPServerDisconnected, client.getreply)


class TestTimeout(unittest.TestCase):
    def setUp(self):
        controller = TimeoutController(Sink)
        controller.start()
        self.addCleanup(controller.stop)
        self.address = (controller.hostname, controller.port)

    def test_timeout(self):
        with SMTP(*self.address) as client:
            code, response = client.ehlo('example.com')
            time.sleep(0.1 + TimeoutController.Delay)
            self.assertRaises(SMTPServerDisconnected, client.getreply)<|MERGE_RESOLUTION|>--- conflicted
+++ resolved
@@ -1535,12 +1535,6 @@
         self.assertEqual(mesg, b'Error: (ValueError) ErroringErrorHandler test')
         self.assertIsInstance(handler.error, ValueError)
 
-<<<<<<< HEAD
-    # Suppress logging to the console during the tests.  Depending on
-    # timing, the exception may or may not be logged.
-    @patch("logging.Logger.exception")
-    def test_exception_handler_undescribable(self, mock_logex):
-=======
     def test_exception_handler_multiple_connections_lost(self):
         handler = ErroringHandlerConnectionLost()
         controller = Controller(handler)
@@ -1570,8 +1564,10 @@
             code, response = client1.mail("alice@example.com")
             self.assertEqual(code, 250)
 
-    def test_exception_handler_undescribable(self):
->>>>>>> 9feb70a3
+    # Suppress logging to the console during the tests.  Depending on
+    # timing, the exception may or may not be logged.
+    @patch("logging.Logger.exception")
+    def test_exception_handler_undescribable(self, mock_logex):
         handler = UndescribableErrorHandler()
         controller = ErrorController(handler)
         controller.start()
