"""Test the SMTP protocol."""

import time
import socket
import unittest

from aiosmtpd.controller import Controller
from aiosmtpd.handlers import Sink
from aiosmtpd.smtp import SMTP as Server, __ident__ as GREETING
from smtplib import SMTP, SMTPDataError


class UTF8Controller(Controller):
    def factory(self):
        return Server(self.handler, decode_data=True)


class NoDecodeController(Controller):
    def factory(self):
        return Server(self.handler, decode_data=False)


class SizedController(Controller):
    def __init__(self, handler, size, loop=None, hostname='::0', port=8025):
        self.size = size
        super().__init__(handler, loop, hostname, port)

    def factory(self):
        return Server(self.handler, data_size_limit=self.size)


class SMTPUTF8Controller(Controller):
    def factory(self):
        return Server(self.handler, enable_SMTPUTF8=True)


class CustomHostnameController(Controller):
    def factory(self):
        return Server(self.handler, hostname='custom.localhost')


class CustomIdentController(Controller):
    def factory(self):
        server = Server(self.handler)
        server.__ident__ = 'Identifying SMTP v2112'
        return server


class ErroringHandler:
    def process_message(self, peer, mailfrom, rcpttos, data, **kws):
        return '499 Could not accept the message'


class TestSMTP(unittest.TestCase):
    def setUp(self):
        self.controller = UTF8Controller(Sink)
        self.controller.start()
        self.addCleanup(self.controller.stop)
        self.address = (self.controller.hostname, self.controller.port)

    def test_helo(self):
        with SMTP(*self.address) as client:
            code, response = client.helo('example.com')
            self.assertEqual(code, 250)
            self.assertEqual(response, bytes(socket.getfqdn(), 'utf-8'))

    def test_helo_no_hostname(self):
        with SMTP(*self.address) as client:
            # smtplib substitutes .local_hostname if the argument is falsey.
            client.local_hostname = ''
            code, response = client.helo('')
            self.assertEqual(code, 501)
            self.assertEqual(response, b'Syntax: HELO hostname')

    def test_helo_duplicate(self):
        with SMTP(*self.address) as client:
            code, response = client.helo('example.com')
            self.assertEqual(code, 250)
            code, response = client.helo('example.org')
            self.assertEqual(code, 503)
            self.assertEqual(response, b'Duplicate HELO/EHLO')

    def test_ehlo(self):
        with SMTP(*self.address) as client:
            code, response = client.ehlo('example.com')
            self.assertEqual(code, 250)
            lines = response.splitlines()
            self.assertEqual(lines[0], bytes(socket.getfqdn(), 'utf-8'))
            self.assertEqual(lines[1], b'SIZE 33554432')
            self.assertEqual(lines[2], b'HELP')

    def test_ehlo_duplicate(self):
        with SMTP(*self.address) as client:
            code, response = client.ehlo('example.com')
            self.assertEqual(code, 250)
            code, response = client.ehlo('example.org')
            self.assertEqual(code, 503)
            self.assertEqual(response, b'Duplicate HELO/EHLO')

    def test_ehlo_no_hostname(self):
        with SMTP(*self.address) as client:
            # smtplib substitutes .local_hostname if the argument is falsey.
            client.local_hostname = ''
            code, response = client.ehlo('')
            self.assertEqual(code, 501)
            self.assertEqual(response, b'Syntax: EHLO hostname')

    def test_helo_then_ehlo(self):
        with SMTP(*self.address) as client:
            code, response = client.helo('example.com')
            self.assertEqual(code, 250)
            code, response = client.ehlo('example.org')
            self.assertEqual(code, 503)
            self.assertEqual(response, b'Duplicate HELO/EHLO')

    def test_ehlo_then_helo(self):
        with SMTP(*self.address) as client:
            code, response = client.ehlo('example.com')
            self.assertEqual(code, 250)
            code, response = client.helo('example.org')
            self.assertEqual(code, 503)
            self.assertEqual(response, b'Duplicate HELO/EHLO')

    def test_noop(self):
        with SMTP(*self.address) as client:
            code, response = client.noop()
            self.assertEqual(code, 250)

    def test_noop_with_arg(self):
        with SMTP(*self.address) as client:
            # .noop() doesn't accept arguments.
            code, response = client.docmd('NOOP', 'oops')
            self.assertEqual(code, 501)
            self.assertEqual(response, b'Syntax: NOOP')

    def test_quit(self):
        client = SMTP(*self.address)
        code, response = client.quit()
        self.assertEqual(code, 221)
        self.assertEqual(response, b'Bye')

    def test_quit_with_arg(self):
        client = SMTP(*self.address)
        code, response = client.docmd('QUIT', 'oops')
        self.assertEqual(code, 501)
        self.assertEqual(response, b'Syntax: QUIT')

    def test_help(self):
        with SMTP(*self.address) as client:
            # Don't get tricked by smtplib processing of the response.
            code, response = client.docmd('HELP')
            self.assertEqual(code, 250)
            self.assertEqual(response,
                             b'Supported commands: EHLO HELO MAIL RCPT '
                             b'DATA RSET NOOP QUIT VRFY')

    def test_help_helo(self):
        with SMTP(*self.address) as client:
            # Don't get tricked by smtplib processing of the response.
            code, response = client.docmd('HELP', 'HELO')
            self.assertEqual(code, 250)
            self.assertEqual(response, b'Syntax: HELO hostname')

    def test_help_ehlo(self):
        with SMTP(*self.address) as client:
            # Don't get tricked by smtplib processing of the response.
            code, response = client.docmd('HELP', 'EHLO')
            self.assertEqual(code, 250)
            self.assertEqual(response, b'Syntax: EHLO hostname')

    def test_help_mail(self):
        with SMTP(*self.address) as client:
            # Don't get tricked by smtplib processing of the response.
            code, response = client.docmd('HELP', 'MAIL')
            self.assertEqual(code, 250)
            self.assertEqual(response, b'Syntax: MAIL FROM: <address>')

    def test_help_mail_esmtp(self):
        with SMTP(*self.address) as client:
            code, response = client.ehlo('example.com')
            self.assertEqual(code, 250)
            code, response = client.docmd('HELP', 'MAIL')
            self.assertEqual(code, 250)
            self.assertEqual(
                response,
                b'Syntax: MAIL FROM: <address> [SP <mail-parameters>]')

    def test_help_rcpt(self):
        with SMTP(*self.address) as client:
            # Don't get tricked by smtplib processing of the response.
            code, response = client.docmd('HELP', 'RCPT')
            self.assertEqual(code, 250)
            self.assertEqual(response, b'Syntax: RCPT TO: <address>')

    def test_help_rcpt_esmtp(self):
        with SMTP(*self.address) as client:
            code, response = client.ehlo('example.com')
            self.assertEqual(code, 250)
            code, response = client.docmd('HELP', 'RCPT')
            self.assertEqual(code, 250)
            self.assertEqual(
                response,
                b'Syntax: RCPT TO: <address> [SP <mail-parameters>]')

    def test_help_data(self):
        with SMTP(*self.address) as client:
            code, response = client.docmd('HELP', 'DATA')
            self.assertEqual(code, 250)
            self.assertEqual(response, b'Syntax: DATA')

    def test_help_rset(self):
        with SMTP(*self.address) as client:
            code, response = client.docmd('HELP', 'RSET')
            self.assertEqual(code, 250)
            self.assertEqual(response, b'Syntax: RSET')

    def test_help_noop(self):
        with SMTP(*self.address) as client:
            code, response = client.docmd('HELP', 'NOOP')
            self.assertEqual(code, 250)
            self.assertEqual(response, b'Syntax: NOOP')

    def test_help_quit(self):
        with SMTP(*self.address) as client:
            code, response = client.docmd('HELP', 'QUIT')
            self.assertEqual(code, 250)
            self.assertEqual(response, b'Syntax: QUIT')

    def test_help_vrfy(self):
        with SMTP(*self.address) as client:
            code, response = client.docmd('HELP', 'VRFY')
            self.assertEqual(code, 250)
            self.assertEqual(response, b'Syntax: VRFY <address>')

    def test_help_bad_arg(self):
        with SMTP(*self.address) as client:
            # Don't get tricked by smtplib processing of the response.
            code, response = client.docmd('HELP me!')
            self.assertEqual(code, 501)
            self.assertEqual(response,
                             b'Supported commands: EHLO HELO MAIL RCPT '
                             b'DATA RSET NOOP QUIT VRFY')

    def test_expn(self):
        with SMTP(*self.address) as client:
            code, response = client.expn('anne@example.com')
            self.assertEqual(code, 502)
            self.assertEqual(response, b'EXPN not implemented')

    def test_mail_no_helo(self):
        with SMTP(*self.address) as client:
            code, response = client.docmd('MAIL FROM: <anne@example.com>')
            self.assertEqual(code, 503)
            self.assertEqual(response, b'Error: send HELO first')

    def test_mail_no_arg(self):
        with SMTP(*self.address) as client:
            client.helo('example.com')
            code, response = client.docmd('MAIL')
            self.assertEqual(code, 501)
            self.assertEqual(response, b'Syntax: MAIL FROM: <address>')

    def test_mail_no_from(self):
        with SMTP(*self.address) as client:
            client.helo('example.com')
            code, response = client.docmd('MAIL <anne@example.com>')
            self.assertEqual(code, 501)
            self.assertEqual(response, b'Syntax: MAIL FROM: <address>')

    def test_mail_params_no_esmtp(self):
        with SMTP(*self.address) as client:
            client.helo('example.com')
            code, response = client.docmd(
                'MAIL FROM: <anne@example.com> SIZE=10000')
            self.assertEqual(code, 501)
            self.assertEqual(response, b'Syntax: MAIL FROM: <address>')

    def test_mail_params_esmtp(self):
        with SMTP(*self.address) as client:
            client.ehlo('example.com')
            code, response = client.docmd(
                'MAIL FROM: <anne@example.com> SIZE=10000')
            self.assertEqual(code, 250)
            self.assertEqual(response, b'OK')

    def test_mail_from_twice(self):
        with SMTP(*self.address) as client:
            client.helo('example.com')
            code, response = client.docmd('MAIL FROM: <anne@example.com>')
            self.assertEqual(code, 250)
            self.assertEqual(response, b'OK')
            code, response = client.docmd('MAIL FROM: <anne@example.com>')
            self.assertEqual(code, 503)
            self.assertEqual(response, b'Error: nested MAIL command')

    def test_mail_from_malformed(self):
        with SMTP(*self.address) as client:
            client.helo('example.com')
            code, response = client.docmd('MAIL FROM: Anne <anne@example.com>')
            self.assertEqual(code, 501)
            self.assertEqual(response, b'Syntax: MAIL FROM: <address>')

    def test_mail_malformed_params_esmtp(self):
        with SMTP(*self.address) as client:
            client.ehlo('example.com')
            code, response = client.docmd(
                'MAIL FROM: <anne@example.com> SIZE 10000')
            self.assertEqual(code, 501)
            self.assertEqual(
                response,
                b'Syntax: MAIL FROM: <address> [SP <mail-parameters>]')

    def test_mail_missing_params_esmtp(self):
        with SMTP(*self.address) as client:
            client.ehlo('example.com')
            code, response = client.docmd('MAIL FROM: <anne@example.com> SIZE')
            self.assertEqual(code, 501)
            self.assertEqual(
                response,
                b'Syntax: MAIL FROM: <address> [SP <mail-parameters>]')

    def test_mail_unrecognized_params_esmtp(self):
        with SMTP(*self.address) as client:
            client.ehlo('example.com')
            code, response = client.docmd(
                'MAIL FROM: <anne@example.com> FOO=BAR')
            self.assertEqual(code, 555)
            self.assertEqual(
                response,
                b'MAIL FROM parameters not recognized or not implemented')

    def test_mail_params_bad_syntax_esmtp(self):
        with SMTP(*self.address) as client:
            client.ehlo('example.com')
            code, response = client.docmd(
                'MAIL FROM: <anne@example.com> #$%=!@#')
            self.assertEqual(code, 501)
            self.assertEqual(
                response,
                b'Syntax: MAIL FROM: <address> [SP <mail-parameters>]')

    def test_rcpt_no_helo(self):
        with SMTP(*self.address) as client:
            code, response = client.docmd('RCPT TO: <anne@example.com>')
            self.assertEqual(code, 503)
            self.assertEqual(response, b'Error: send HELO first')

    def test_rcpt_no_mail(self):
        with SMTP(*self.address) as client:
            code, response = client.helo('example.com')
            self.assertEqual(code, 250)
            code, response = client.docmd('RCPT TO: <anne@example.com>')
            self.assertEqual(code, 503)
            self.assertEqual(response, b'Error: need MAIL command')

    def test_rcpt_no_arg(self):
        with SMTP(*self.address) as client:
            code, response = client.helo('example.com')
            self.assertEqual(code, 250)
            code, response = client.docmd('MAIL FROM: <anne@example.com>')
            self.assertEqual(code, 250)
            code, response = client.docmd('RCPT')
            self.assertEqual(code, 501)
            self.assertEqual(response, b'Syntax: RCPT TO: <address>')

    def test_rcpt_no_arg_esmtp(self):
        with SMTP(*self.address) as client:
            code, response = client.ehlo('example.com')
            self.assertEqual(code, 250)
            code, response = client.docmd('MAIL FROM: <anne@example.com>')
            self.assertEqual(code, 250)
            code, response = client.docmd('RCPT')
            self.assertEqual(code, 501)
            self.assertEqual(
                response,
                b'Syntax: RCPT TO: <address> [SP <mail-parameters>]')

    def test_rcpt_no_address(self):
        with SMTP(*self.address) as client:
            code, response = client.ehlo('example.com')
            self.assertEqual(code, 250)
            code, response = client.docmd('MAIL FROM: <anne@example.com>')
            self.assertEqual(code, 250)
            code, response = client.docmd('RCPT TO:')
            self.assertEqual(code, 501)
            self.assertEqual(
                response,
                b'Syntax: RCPT TO: <address> [SP <mail-parameters>]')

    def test_rcpt_with_params_no_esmtp(self):
        with SMTP(*self.address) as client:
            code, response = client.helo('example.com')
            self.assertEqual(code, 250)
            code, response = client.docmd('MAIL FROM: <anne@example.com>')
            self.assertEqual(code, 250)
            code, response = client.docmd(
                'RCPT TO: <bart@example.com> SIZE=1000')
            self.assertEqual(code, 501)
            self.assertEqual(response, b'Syntax: RCPT TO: <address>')

    def test_rcpt_with_bad_params(self):
        with SMTP(*self.address) as client:
            code, response = client.ehlo('example.com')
            self.assertEqual(code, 250)
            code, response = client.docmd('MAIL FROM: <anne@example.com>')
            self.assertEqual(code, 250)
            code, response = client.docmd(
                'RCPT TO: <bart@example.com> #$%=!@#')
            self.assertEqual(code, 501)
            self.assertEqual(
                response,
                b'Syntax: RCPT TO: <address> [SP <mail-parameters>]')

    def test_rcpt_with_unknown_params(self):
        with SMTP(*self.address) as client:
            code, response = client.ehlo('example.com')
            self.assertEqual(code, 250)
            code, response = client.docmd('MAIL FROM: <anne@example.com>')
            self.assertEqual(code, 250)
            code, response = client.docmd(
                'RCPT TO: <bart@example.com> FOOBAR')
            self.assertEqual(code, 555)
            self.assertEqual(
                response,
                b'RCPT TO parameters not recognized or not implemented')

    def test_rset(self):
        with SMTP(*self.address) as client:
            code, response = client.rset()
            self.assertEqual(code, 250)
            self.assertEqual(response, b'OK')

    def test_rset_with_arg(self):
        with SMTP(*self.address) as client:
            code, response = client.docmd('RSET FOO')
            self.assertEqual(code, 501)
            self.assertEqual(response, b'Syntax: RSET')

    def test_vrfy(self):
        with SMTP(*self.address) as client:
            code, response = client.docmd('VRFY <anne@example.com>')
            self.assertEqual(code, 252)
            self.assertEqual(
              response,
              b'Cannot VRFY user, but will accept message and attempt delivery'
              )

    def test_vrfy_no_arg(self):
        with SMTP(*self.address) as client:
            code, response = client.docmd('VRFY')
            self.assertEqual(code, 501)
            self.assertEqual(response, b'Syntax: VRFY <address>')

    def test_vrfy_not_an_address(self):
        with SMTP(*self.address) as client:
            code, response = client.docmd('VRFY @@')
            self.assertEqual(code, 502)
            self.assertEqual(response, b'Could not VRFY @@')

    def test_data_no_helo(self):
        with SMTP(*self.address) as client:
            code, response = client.docmd('DATA')
            self.assertEqual(code, 503)
            self.assertEqual(response, b'Error: send HELO first')

    def test_data_no_rcpt(self):
        with SMTP(*self.address) as client:
            code, response = client.helo('example.com')
            self.assertEqual(code, 250)
            code, response = client.docmd('DATA')
            self.assertEqual(code, 503)
            self.assertEqual(response, b'Error: need RCPT command')

<<<<<<< HEAD
    def test_connection_close(self):
        client = SMTP(*self.address)
        client.connect()
        client.close()
        time.sleep(0.1)
        self.assertEqual(0, self.controller.server._active_count)
=======
    def test_data_invalid_params(self):
        with SMTP(*self.address) as client:
            code, response = client.helo('example.com')
            self.assertEqual(code, 250)
            code, response = client.docmd('MAIL FROM: <anne@example.com>')
            self.assertEqual(code, 250)
            code, response = client.docmd('RCPT TO: <anne@example.com>')
            self.assertEqual(code, 250)
            code, response = client.docmd('DATA FOOBAR')
            self.assertEqual(code, 501)
            self.assertEqual(response, b'Syntax: DATA')

    def test_empty_command(self):
        with SMTP(*self.address) as client:
            code, response = client.docmd('')
            self.assertEqual(code, 500)
            self.assertEqual(response, b'Error: bad syntax')

    def test_too_long_command(self):
        with SMTP(*self.address) as client:
            code, response = client.docmd('a' * 513)
            self.assertEqual(code, 500)
            self.assertEqual(response, b'Error: line too long')

    def test_unknown_command(self):
        with SMTP(*self.address) as client:
            code, response = client.docmd('FOOBAR')
            self.assertEqual(code, 500)
            self.assertEqual(
                response,
                b'Error: command "FOOBAR" not recognized')
>>>>>>> b8cefed9


class TestSMTPWithController(unittest.TestCase):
    def test_mail_with_size_too_large(self):
        controller = SizedController(Sink(), 9999)
        controller.start()
        self.addCleanup(controller.stop)
        with SMTP(controller.hostname, controller.port) as client:
            client.ehlo('example.com')
            code, response = client.docmd(
                'MAIL FROM: <anne@example.com> SIZE=10000')
            self.assertEqual(code, 552)
            self.assertEqual(
                response,
                b'Error: message size exceeds fixed maximum message size')

    def test_mail_with_compatible_smtputf8(self):
        controller = SMTPUTF8Controller(Sink())
        controller.start()
        self.addCleanup(controller.stop)
        with SMTP(controller.hostname, controller.port) as client:
            client.ehlo('example.com')
            code, response = client.docmd(
                'MAIL FROM: <anne@example.com> SMTPUTF8')
            self.assertEqual(code, 250)
            self.assertEqual(response, b'OK')

    def test_mail_with_unrequited_smtputf8(self):
        controller = SMTPUTF8Controller(Sink())
        controller.start()
        self.addCleanup(controller.stop)
        with SMTP(controller.hostname, controller.port) as client:
            client.ehlo('example.com')
            code, response = client.docmd('MAIL FROM: <anne@example.com>')
            self.assertEqual(code, 250)
            self.assertEqual(response, b'OK')

    def test_mail_with_incompatible_smtputf8(self):
        controller = SMTPUTF8Controller(Sink())
        controller.start()
        self.addCleanup(controller.stop)
        with SMTP(controller.hostname, controller.port) as client:
            client.ehlo('example.com')
            code, response = client.docmd(
                'MAIL FROM: <anne@example.com> SMTPUTF8=YES')
            self.assertEqual(code, 501)
            self.assertEqual(response, b'Error: SMTPUTF8 takes no arguments')

    def test_mail_invalid_body(self):
        controller = Controller(Sink())
        controller.start()
        self.addCleanup(controller.stop)
        with SMTP(controller.hostname, controller.port) as client:
            client.ehlo('example.com')
            code, response = client.docmd(
                'MAIL FROM: <anne@example.com> BODY 9BIT')
            self.assertEqual(code, 501)
            self.assertEqual(response,
                             b'Error: BODY can only be one of 7BIT, 8BITMIME')

    def test_esmtp_no_size_limit(self):
        controller = SizedController(Sink(), size=None)
        controller.start()
        self.addCleanup(controller.stop)
        with SMTP(controller.hostname, controller.port) as client:
            code, response = client.ehlo('example.com')
            self.assertEqual(code, 250)
            for line in response.splitlines():
                self.assertNotEqual(line[:4], b'SIZE')

    def test_process_message_error(self):
        controller = Controller(ErroringHandler())
        controller.start()
        self.addCleanup(controller.stop)
        with SMTP(controller.hostname, controller.port) as client:
            code, response = client.ehlo('example.com')
            self.assertEqual(code, 250)
            with self.assertRaises(SMTPDataError) as cm:
                client.sendmail('anne@example.com', ['bart@example.com'], """\
From: anne@example.com
To: bart@example.com
Subject: A test

Testing
""")
                self.assertEqual(cm.exception.code, 499)
                self.assertEqual(cm.exception.response,
                                 b'Could not accept the message')


class TestCustomizations(unittest.TestCase):
    def test_custom_hostname(self):
        controller = CustomHostnameController(Sink)
        controller.start()
        self.addCleanup(controller.stop)
        with SMTP(controller.hostname, controller.port) as client:
            code, response = client.helo('example.com')
            self.assertEqual(code, 250)
            self.assertEqual(response, bytes('custom.localhost', 'utf-8'))

    def test_custom_greeting(self):
        controller = CustomIdentController(Sink)
        controller.start()
        self.addCleanup(controller.stop)
        with SMTP() as client:
            code, msg = client.connect(controller.hostname, controller.port)
            self.assertEqual(code, 220)
            # The hostname prefix is unpredictable.
            self.assertEqual(msg[-22:], b'Identifying SMTP v2112')

    def test_default_greeting(self):
        controller = Controller(Sink)
        controller.start()
        self.addCleanup(controller.stop)
        with SMTP() as client:
            code, msg = client.connect(controller.hostname, controller.port)
            self.assertEqual(code, 220)
            # The hostname prefix is unpredictable.
            self.assertEqual(msg[-len(GREETING):], bytes(GREETING, 'utf-8'))

    def test_mail_invalid_body_param(self):
        controller = NoDecodeController(Sink)
        controller.start()
        self.addCleanup(controller.stop)
        with SMTP() as client:
            code, msg = client.connect(controller.hostname, controller.port)
            client.ehlo('example.com')
            code, response = client.docmd(
                'MAIL FROM: <anne@example.com> BODY=FOOBAR')
            self.assertEqual(code, 501)
            self.assertEqual(
                response,
                b'Error: BODY can only be one of 7BIT, 8BITMIME')<|MERGE_RESOLUTION|>--- conflicted
+++ resolved
@@ -471,46 +471,44 @@
             self.assertEqual(code, 503)
             self.assertEqual(response, b'Error: need RCPT command')
 
-<<<<<<< HEAD
+    def test_data_invalid_params(self):
+        with SMTP(*self.address) as client:
+            code, response = client.helo('example.com')
+            self.assertEqual(code, 250)
+            code, response = client.docmd('MAIL FROM: <anne@example.com>')
+            self.assertEqual(code, 250)
+            code, response = client.docmd('RCPT TO: <anne@example.com>')
+            self.assertEqual(code, 250)
+            code, response = client.docmd('DATA FOOBAR')
+            self.assertEqual(code, 501)
+            self.assertEqual(response, b'Syntax: DATA')
+
+    def test_empty_command(self):
+        with SMTP(*self.address) as client:
+            code, response = client.docmd('')
+            self.assertEqual(code, 500)
+            self.assertEqual(response, b'Error: bad syntax')
+
+    def test_too_long_command(self):
+        with SMTP(*self.address) as client:
+            code, response = client.docmd('a' * 513)
+            self.assertEqual(code, 500)
+            self.assertEqual(response, b'Error: line too long')
+
+    def test_unknown_command(self):
+        with SMTP(*self.address) as client:
+            code, response = client.docmd('FOOBAR')
+            self.assertEqual(code, 500)
+            self.assertEqual(
+                response,
+                b'Error: command "FOOBAR" not recognized')    
+            
     def test_connection_close(self):
         client = SMTP(*self.address)
         client.connect()
         client.close()
         time.sleep(0.1)
         self.assertEqual(0, self.controller.server._active_count)
-=======
-    def test_data_invalid_params(self):
-        with SMTP(*self.address) as client:
-            code, response = client.helo('example.com')
-            self.assertEqual(code, 250)
-            code, response = client.docmd('MAIL FROM: <anne@example.com>')
-            self.assertEqual(code, 250)
-            code, response = client.docmd('RCPT TO: <anne@example.com>')
-            self.assertEqual(code, 250)
-            code, response = client.docmd('DATA FOOBAR')
-            self.assertEqual(code, 501)
-            self.assertEqual(response, b'Syntax: DATA')
-
-    def test_empty_command(self):
-        with SMTP(*self.address) as client:
-            code, response = client.docmd('')
-            self.assertEqual(code, 500)
-            self.assertEqual(response, b'Error: bad syntax')
-
-    def test_too_long_command(self):
-        with SMTP(*self.address) as client:
-            code, response = client.docmd('a' * 513)
-            self.assertEqual(code, 500)
-            self.assertEqual(response, b'Error: line too long')
-
-    def test_unknown_command(self):
-        with SMTP(*self.address) as client:
-            code, response = client.docmd('FOOBAR')
-            self.assertEqual(code, 500)
-            self.assertEqual(
-                response,
-                b'Error: command "FOOBAR" not recognized')
->>>>>>> b8cefed9
 
 
 class TestSMTPWithController(unittest.TestCase):
