--- conflicted
+++ resolved
@@ -3,7 +3,6 @@
 import time
 import socket
 import asyncio
-import logging
 import unittest
 import warnings
 
@@ -22,6 +21,7 @@
     send_recv,
 )
 from base64 import b64encode
+from contextlib import ExitStack
 from smtplib import (
     SMTP, SMTPDataError, SMTPResponseException, SMTPServerDisconnected)
 from typing import ContextManager, cast
@@ -29,7 +29,6 @@
 
 CRLF = '\r\n'
 BCRLF = b'\r\n'
-MAIL_LOG = logging.getLogger("mail.log")
 
 
 def authenticator(mechanism, login, password):
@@ -1484,106 +1483,58 @@
 
     # Suppress logging to the console during the tests.  Depending on
     # timing, the exception may or may not be logged.
-<<<<<<< HEAD
-    @patch('aiosmtpd.smtp.log.exception')
-    def test_unexpected_errors(self, mock_log):
-=======
     @patch("logging.Logger.exception")
     def test_unexpected_errors(self, mock_logex):
->>>>>>> fb406fab
         handler = ErroringHandler()
         controller = ErrorController(handler)
         controller.start()
         self.addCleanup(controller.stop)
         with SMTP(controller.hostname, controller.port) as client:
-<<<<<<< HEAD
-            code, response = client.helo('example.com')
-=======
             code, mesg = client.helo('example.com')
->>>>>>> fb406fab
         self.assertEqual(code, 500)
         self.assertEqual(mesg, b'ErroringHandler handling error')
         self.assertIsInstance(handler.error, ValueError)
 
     # Suppress logging to the console during the tests.  Depending on
     # timing, the exception may or may not be logged.
-<<<<<<< HEAD
-    @patch('aiosmtpd.smtp.log.exception')
-    def test_unexpected_errors_unhandled(self, mock_log):
-=======
     @patch("logging.Logger.exception")
     def test_unexpected_errors_unhandled(self, mock_logex):
->>>>>>> fb406fab
         handler = Sink()
         handler.error = None
         controller = ErrorController(handler)
         controller.start()
         self.addCleanup(controller.stop)
         with SMTP(controller.hostname, controller.port) as client:
-<<<<<<< HEAD
-            code, response = client.helo('example.com')
-        self.assertEqual(code, 500)
-        self.assertEqual(response, b'Error: (ValueError) test')
-=======
             code, mesg = client.helo('example.com')
         self.assertEqual(code, 451)
         self.assertEqual(mesg, b'Error: (ValueError) test')
->>>>>>> fb406fab
         # handler.error did not change because the handler does not have a
         # handle_exception() method.
         self.assertIsNone(handler.error)
 
     # Suppress logging to the console during the tests.  Depending on
     # timing, the exception may or may not be logged.
-<<<<<<< HEAD
-    @patch('aiosmtpd.smtp.log.exception')
-    def test_unexpected_errors_custom_response(self, mock_log):
-=======
     @patch("logging.Logger.exception")
     def test_unexpected_errors_custom_response(self, mock_logex):
->>>>>>> fb406fab
         handler = ErroringHandlerCustomResponse()
         controller = ErrorController(handler)
         controller.start()
         self.addCleanup(controller.stop)
         with SMTP(controller.hostname, controller.port) as client:
-<<<<<<< HEAD
-            code, response = client.helo('example.com')
-        self.assertEqual(code, 451)
-        self.assertEqual(response, b'Temporary error: (ValueError) test')
-=======
             code, mesg = client.helo('example.com')
         self.assertEqual(code, 554)
         self.assertEqual(mesg, b'Persistent error: (ValueError) test')
->>>>>>> fb406fab
         self.assertIsInstance(handler.error, ValueError)
 
     # Suppress logging to the console during the tests.  Depending on
     # timing, the exception may or may not be logged.
-<<<<<<< HEAD
-    @patch('aiosmtpd.smtp.log.exception')
-    def test_exception_handler_exception(self, mock_log):
-=======
     @patch("logging.Logger.exception")
     def test_exception_handler_exception(self, mock_logex):
->>>>>>> fb406fab
         handler = ErroringErrorHandler()
         controller = ErrorController(handler)
         controller.start()
         self.addCleanup(controller.stop)
         with SMTP(controller.hostname, controller.port) as client:
-<<<<<<< HEAD
-            code, response = client.helo('example.com')
-        self.assertEqual(code, 500)
-        self.assertEqual(response,
-                         b'Error: (ValueError) ErroringErrorHandler test')
-        self.assertIsInstance(handler.error, ValueError)
-
-    # Suppress logging to the console during the tests.  Depending on
-    # timing, the exception may or may not be logged.
-    @patch('aiosmtpd.smtp.log.exception')
-    def test_exception_handler_undescribable(self, mock_log):
-=======
             code, mesg = client.helo('example.com')
         self.assertEqual(code, 451)
         self.assertEqual(mesg, b'Error: (ValueError) ErroringErrorHandler test')
@@ -1620,21 +1571,14 @@
     # timing, the exception may or may not be logged.
     @patch("logging.Logger.exception")
     def test_exception_handler_undescribable(self, mock_logex):
->>>>>>> fb406fab
         handler = UndescribableErrorHandler()
         controller = ErrorController(handler)
         controller.start()
         self.addCleanup(controller.stop)
         with SMTP(controller.hostname, controller.port) as client:
-<<<<<<< HEAD
-            code, response = client.helo('example.com')
-        self.assertEqual(code, 500)
-        self.assertEqual(response, b'Error: Cannot describe error')
-=======
             code, mesg = client.helo('example.com')
         self.assertEqual(code, 451)
         self.assertEqual(mesg, b'Error: Cannot describe error')
->>>>>>> fb406fab
         self.assertIsInstance(handler.error, ValueError)
 
     def test_bad_encodings(self):
