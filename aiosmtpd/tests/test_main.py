import os
import asyncio
import logging
import unittest

from aiosmtpd.main import main, parseargs
from aiosmtpd.smtp import __version__
from contextlib import ExitStack
from io import StringIO
from unittest.mock import patch

try:
    import pwd
except ImportError:
    pwd = None

has_setuid = hasattr(os, 'setuid')
log = logging.getLogger('mail.log')


class TestHandler1:
    def __init__(self, called):
        self.called = called

    @classmethod
    def from_cli(cls, parser, *args):
        return cls(*args)


class TestHandler2:
    pass


class TestMain(unittest.TestCase):
    def setUp(self):
        old_log_level = log.getEffectiveLevel()
        self.addCleanup(log.setLevel, old_log_level)
        self.resources = ExitStack()
        # Create a new event loop, and arrange for that loop to end almost
        # immediately.  This will allow the calls to main() in these tests to
        # also exit almost immediately.  Otherwise, the foreground test
        # process will hang.
        #
        # I think this introduces a race condition.  It depends on whether the
        # call_later() can possibly run before the run_forever() does, or could
        # cause it to not complete all its tasks.  In that case, you'd likely
        # get an error or warning on stderr, which may or may not cause the
        # test to fail.  I've only seen this happen once and don't have enough
        # information to know for sure.
        default_loop = asyncio.get_event_loop()
        loop = asyncio.new_event_loop()
        # The original value of 0.1 is too small; on underpowered test benches
        # (like my laptop) the initialization of the whole asyncio 'system'
        # (i.e., create_server + run_until_complete + run_forever) *sometimes*
        # takes more than 0.1 seconds, causing tests to fail intermittently
        # with “Event loop stopped before Future completed.” error.
        #
        # Because the error is intermittent and infrequently happen (maybe
        # only about 5-10% of testing attempts), I figure the actual time
        # needed would be 0.1 +/- 20%; so raising this value by 900%
        # *should* be enough. We can revisit this in the future if it needs
        # to be longer.
        loop.call_later(1.0, loop.stop)
        self.resources.callback(asyncio.set_event_loop, default_loop)
        asyncio.set_event_loop(loop)
        self.addCleanup(self.resources.close)

    @unittest.skipIf(pwd is None, 'No pwd module available')
    def test_setuid(self):
        with patch('os.setuid') as mock:
            main(args=())
            mock.assert_called_with(pwd.getpwnam('nobody').pw_uid)

    @unittest.skipIf(pwd is None, 'No pwd module available')
    @patch('os.setuid', side_effect=PermissionError)
    @patch('sys.stderr', new_callable=StringIO)
    def test_setuid_permission_error(self, mock_err, mock_setuid):
        with self.assertRaises(SystemExit) as cm:
            main(args=())
        self.assertEqual(cm.exception.code, 1)
        mock_setuid.assert_called_with(pwd.getpwnam('nobody').pw_uid)
        self.assertEqual(
            mock_err.getvalue(),
            'Cannot setuid "nobody"; try running with -n option.\n')

    @unittest.skipIf(pwd is None, 'No pwd module available')
<<<<<<< HEAD
    @patch('aiosmtpd.main.pwd', None)
    @patch('sys.stderr', new_callable=StringIO)
    def test_setuid_no_pwd_module(self, mock_err, mock_pwd):
=======
    @patch('aiosmtpd.main.pwd', None)  # Returns no object, so needs no arg
    @patch('sys.stderr', new_callable=StringIO)
    def test_setuid_no_pwd_module(self, mock_err):
>>>>>>> fb406fab
        with self.assertRaises(SystemExit) as cm:
            main(args=())
        self.assertEqual(cm.exception.code, 1)
        # On Python 3.8 on Linux, a bunch of "RuntimeWarning: coroutine
        # 'AsyncMockMixin._execute_mock_call' was never awaited" messages
        # gets mixed up into stderr causing test fail.
        # Therefore, we use assertIn instead of assertEqual here, because
        # the string DOES appear in stderr, just buried.
        self.assertIn(
            'Cannot import module "pwd"; try running with -n option.\n',
            mock_err.getvalue(),
        )

    @unittest.skipUnless(has_setuid, 'setuid is unvailable')
    # Just to short-circuit the main() function.
    @patch('aiosmtpd.main.partial', side_effect=RuntimeError)
    @patch('os.setuid', side_effect=PermissionError)
<<<<<<< HEAD
    @patch('aiosmtpd.main.pwd', None)
    def test_n(self, mock_partial, mock_setuid, mock_pwd):
=======
    @patch('aiosmtpd.main.pwd', None)  # Returns no object, so needs no arg
    def test_n(self, mock_setuid, mock_partial):
>>>>>>> fb406fab
        # Getting the RuntimeError means that a SystemExit was never
        # triggered in the setuid section.
        self.assertRaises(RuntimeError, main, ('-n',))

    @unittest.skipUnless(has_setuid, 'setuid is unvailable')
    # Just to short-circuit the main() function.
    @patch('aiosmtpd.main.partial', side_effect=RuntimeError)
    @patch('os.setuid', side_effect=PermissionError)
<<<<<<< HEAD
    @patch('aiosmtpd.main.pwd', None)
    def test_nosetuid(self, mock_partial, mock_setuid, mock_pwd):
=======
    @patch('aiosmtpd.main.pwd', None)  # Returns no object, so needs no arg
    def test_nosetuid(self, mock_setuid, mock_partial):
>>>>>>> fb406fab
        # Getting the RuntimeError means that a SystemExit was never
        # triggered in the setuid section.
        self.assertRaises(RuntimeError, main, ('--nosetuid',))

    def test_debug_0(self):
        # For this test, the runner will have already set the log level so it
        # may not be logging.ERROR.
        _log = logging.getLogger('mail.log')
        default_level = _log.getEffectiveLevel()
        with patch.object(_log, 'info'):
            main(('-n',))
            self.assertEqual(_log.getEffectiveLevel(), default_level)

    def test_debug_1(self):
        # Mock the logger to eliminate console noise.
        with patch.object(logging.getLogger('mail.log'), 'info'):
            main(('-n', '-d'))
            self.assertEqual(log.getEffectiveLevel(), logging.INFO)

    def test_debug_2(self):
        # Mock the logger to eliminate console noise.
        with patch.object(logging.getLogger('mail.log'), 'info'):
            main(('-n', '-dd'))
            self.assertEqual(log.getEffectiveLevel(), logging.DEBUG)

    def test_debug_3(self):
        # Mock the logger to eliminate console noise.
        with patch.object(logging.getLogger('mail.log'), 'info'):
            main(('-n', '-ddd'))
            self.assertEqual(log.getEffectiveLevel(), logging.DEBUG)
            self.assertTrue(asyncio.get_event_loop().get_debug())


class TestParseArgs(unittest.TestCase):
    def test_handler_from_cli(self):
        # Ignore the host:port positional argument.
        parser, args = parseargs(
            ('-c', 'aiosmtpd.tests.test_main.TestHandler1', '--', 'FOO'))
        self.assertIsInstance(args.handler, TestHandler1)
        self.assertEqual(args.handler.called, 'FOO')

    def test_handler_no_from_cli(self):
        # Ignore the host:port positional argument.
        parser, args = parseargs(
            ('-c', 'aiosmtpd.tests.test_main.TestHandler2'))
        self.assertIsInstance(args.handler, TestHandler2)

    def test_handler_from_cli_exception(self):
        self.assertRaises(TypeError, parseargs,
                          ('-c', 'aiosmtpd.tests.test_main.TestHandler1',
                           'FOO', 'BAR'))

    def test_handler_no_from_cli_exception(self):
        stderr = StringIO()
        with patch('sys.stderr', stderr):
            with self.assertRaises(SystemExit) as cm:
                parseargs(
                    ('-c', 'aiosmtpd.tests.test_main.TestHandler2',
                     'FOO', 'BAR'))
            self.assertEqual(cm.exception.code, 2)
        usage_lines = stderr.getvalue().splitlines()
        self.assertEqual(
            usage_lines[-1][-57:],
            'Handler class aiosmtpd.tests.test_main takes no arguments')

    def test_default_host_port(self):
        parser, args = parseargs(args=())
        self.assertEqual(args.host, 'localhost')
        self.assertEqual(args.port, 8025)

    def test_l(self):
        parser, args = parseargs(args=('-l', 'foo:25'))
        self.assertEqual(args.host, 'foo')
        self.assertEqual(args.port, 25)

    def test_listen(self):
        parser, args = parseargs(args=('--listen', 'foo:25'))
        self.assertEqual(args.host, 'foo')
        self.assertEqual(args.port, 25)

    def test_host_no_port(self):
        parser, args = parseargs(args=('-l', 'foo'))
        self.assertEqual(args.host, 'foo')
        self.assertEqual(args.port, 8025)

    def test_host_no_host(self):
        parser, args = parseargs(args=('-l', ':25'))
        self.assertEqual(args.host, 'localhost')
        self.assertEqual(args.port, 25)

    def test_ipv6_host_port(self):
        parser, args = parseargs(args=('-l', '::0:25'))
        self.assertEqual(args.host, '::0')
        self.assertEqual(args.port, 25)

    def test_bad_port_number(self):
        stderr = StringIO()
        with patch('sys.stderr', stderr):
            with self.assertRaises(SystemExit) as cm:
                parseargs(('-l', ':foo'))
            self.assertEqual(cm.exception.code, 2)
        usage_lines = stderr.getvalue().splitlines()
        self.assertEqual(usage_lines[-1][-24:], 'Invalid port number: foo')

    @patch('aiosmtpd.main.PROGRAM', 'smtpd')  # does NOT return a mock object! so...
    @patch('sys.stdout', new_callable=StringIO)
    def test_version(self, mock_out):  # ...so, only one arg here
        with self.assertRaises(SystemExit) as cm:
            parseargs(('--version',))
        self.assertEqual(cm.exception.code, 0)
        self.assertEqual(mock_out.getvalue(), 'smtpd {}\n'.format(__version__))

    @patch('aiosmtpd.main.PROGRAM', 'smtpd')  # does NOT return a mock object! so...
    @patch('sys.stdout', new_callable=StringIO)
    def test_v(self, mock_out):  # ...so, only one arg here
        with self.assertRaises(SystemExit) as cm:
            parseargs(('-v',))
        self.assertEqual(cm.exception.code, 0)
        self.assertEqual(mock_out.getvalue(), 'smtpd {}\n'.format(__version__))


class TestSigint(unittest.TestCase):
    def setUp(self):
        default_loop = asyncio.get_event_loop()
        self.loop = asyncio.new_event_loop()
        asyncio.set_event_loop(self.loop)
        self.addCleanup(asyncio.set_event_loop, default_loop)

    def test_keyboard_interrupt(self):
        """
        main() must close loop gracefully on Ctrl-C.
        """

        def interrupt():
            raise KeyboardInterrupt
        self.loop.call_later(1.5, interrupt)

        try:
            main(("-n",))
        except Exception:
            self.fail("main() should've closed cleanly without exceptions!")
        else:
            self.assertFalse(self.loop.is_running())<|MERGE_RESOLUTION|>--- conflicted
+++ resolved
@@ -84,15 +84,9 @@
             'Cannot setuid "nobody"; try running with -n option.\n')
 
     @unittest.skipIf(pwd is None, 'No pwd module available')
-<<<<<<< HEAD
-    @patch('aiosmtpd.main.pwd', None)
-    @patch('sys.stderr', new_callable=StringIO)
-    def test_setuid_no_pwd_module(self, mock_err, mock_pwd):
-=======
     @patch('aiosmtpd.main.pwd', None)  # Returns no object, so needs no arg
     @patch('sys.stderr', new_callable=StringIO)
     def test_setuid_no_pwd_module(self, mock_err):
->>>>>>> fb406fab
         with self.assertRaises(SystemExit) as cm:
             main(args=())
         self.assertEqual(cm.exception.code, 1)
@@ -110,13 +104,8 @@
     # Just to short-circuit the main() function.
     @patch('aiosmtpd.main.partial', side_effect=RuntimeError)
     @patch('os.setuid', side_effect=PermissionError)
-<<<<<<< HEAD
-    @patch('aiosmtpd.main.pwd', None)
-    def test_n(self, mock_partial, mock_setuid, mock_pwd):
-=======
     @patch('aiosmtpd.main.pwd', None)  # Returns no object, so needs no arg
     def test_n(self, mock_setuid, mock_partial):
->>>>>>> fb406fab
         # Getting the RuntimeError means that a SystemExit was never
         # triggered in the setuid section.
         self.assertRaises(RuntimeError, main, ('-n',))
@@ -125,13 +114,8 @@
     # Just to short-circuit the main() function.
     @patch('aiosmtpd.main.partial', side_effect=RuntimeError)
     @patch('os.setuid', side_effect=PermissionError)
-<<<<<<< HEAD
-    @patch('aiosmtpd.main.pwd', None)
-    def test_nosetuid(self, mock_partial, mock_setuid, mock_pwd):
-=======
     @patch('aiosmtpd.main.pwd', None)  # Returns no object, so needs no arg
     def test_nosetuid(self, mock_setuid, mock_partial):
->>>>>>> fb406fab
         # Getting the RuntimeError means that a SystemExit was never
         # triggered in the setuid section.
         self.assertRaises(RuntimeError, main, ('--nosetuid',))
