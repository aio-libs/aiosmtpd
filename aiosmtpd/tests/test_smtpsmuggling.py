--- conflicted
+++ resolved
@@ -1,105 +1,95 @@
-# Copyright 2024 The aiosmtpd Developers
-# SPDX-License-Identifier: Apache-2.0
-
-"""Test SMTP smuggling."""
-
-import smtplib
-import re
-
-from aiosmtpd.testing.helpers import ReceivingHandler
-from aiosmtpd.testing.statuscodes import SMTP_STATUS_CODES as S
-
-from .conftest import handler_data
-
-
-def new_data(self, msg):
-    self.putcmd("data")
-<<<<<<< HEAD
-
-=======
->>>>>>> aa3a7fa4
-    (code, repl) = self.getreply()
-    if self.debuglevel > 0:
-        self._print_debug('data:', (code, repl))
-    if code != 354:
-        raise smtplib.SMTPDataError(code, repl)
-    else:
-        q = msg
-        self.send(q)
-        (code, msg) = self.getreply()
-<<<<<<< HEAD
-=======
-        if self.debuglevel > 0:
-            self._print_debug('data:', (code, msg))
-        return (code, msg)
-
-
-def orig_data(self, msg):
-    self.putcmd("data")
-    (code, repl) = self.getreply()
-    if self.debuglevel > 0:
-        self._print_debug('data:', (code, repl))
-    if code != 354:
-        raise smtplib.SMTPDataError(code, repl)
-    else:
-        if isinstance(msg, str):
-            msg = _fix_eols(msg).encode('ascii')
-        q = _quote_periods(msg)
-        if q[-2:] != smtplib.bCRLF:
-            q = q + smtplib.bCRLF
-
-        q = q + b"." + smtplib.bCRLF
-        self.send(q)
-        (code, msg) = self.getreply()
->>>>>>> aa3a7fa4
-        if self.debuglevel > 0:
-            self._print_debug('data:', (code, msg))
-        return (code, msg)
-
-<<<<<<< HEAD
-=======
-
-def _fix_eols(data):
-    return re.sub(r'(?:\r\n|\n|\r(?!\n))', smtplib.CRLF, data)
-
-
-def _quote_periods(bindata):
-    return re.sub(br'(?m)^\.', b'..', bindata)
-
->>>>>>> aa3a7fa4
-
-def return_unchanged(data):
-    return data
-
-
-class TestSmuggling:
-    @handler_data(class_=ReceivingHandler)
-    def test_smtp_smuggling(self, plain_controller, client):
-        smtplib._fix_eols = return_unchanged
-        smtplib._quote_periods = return_unchanged
-        smtplib.SMTP.data = new_data
-
-        handler = plain_controller.handler
-        sender = "sender@example.com"
-        recipients = ["rcpt1@example.com"]
-        resp = client.helo("example.com")
-        assert resp == S.S250_FQDN
-        # Trying SMTP smuggling with a fake \n.\r\n end-of-data sequence.
-        message_data = b"""\
-From: Anne Person <anne@example.com>\r\n\
-To: Bart Person <bart@example.com>\r\n\
-Subject: A test\r\n\
-Message-ID: <ant>\r\n\
-\r\n\
-Testing\
-\n.\r\n\
-NO SMUGGLING
-\r\n.\r\n\
-"""
-        client.sendmail(sender, recipients, message_data)
-        client.quit()
-        smtplib._fix_eols = _fix_eols
-        smtplib._quote_periods = _quote_periods
-        smtplib.SMTP.data = orig_data
-
-        assert b"NO SMUGGLING" in handler.box[0].content
+# Copyright 2024 The aiosmtpd Developers
+# SPDX-License-Identifier: Apache-2.0
+
+"""Test SMTP smuggling."""
+
+import smtplib
+import re
+
+from aiosmtpd.testing.helpers import ReceivingHandler
+from aiosmtpd.testing.statuscodes import SMTP_STATUS_CODES as S
+
+from .conftest import handler_data
+
+
+def new_data(self, msg):
+    self.putcmd("data")
+    (code, repl) = self.getreply()
+    if self.debuglevel > 0:
+        self._print_debug('data:', (code, repl))
+    if code != 354:
+        raise smtplib.SMTPDataError(code, repl)
+    else:
+        q = msg
+        self.send(q)
+        (code, msg) = self.getreply()
+        if self.debuglevel > 0:
+            self._print_debug('data:', (code, msg))
+        return (code, msg)
+
+
+def orig_data(self, msg):
+    self.putcmd("data")
+    (code, repl) = self.getreply()
+    if self.debuglevel > 0:
+        self._print_debug('data:', (code, repl))
+    if code != 354:
+        raise smtplib.SMTPDataError(code, repl)
+    else:
+        if isinstance(msg, str):
+            msg = _fix_eols(msg).encode('ascii')
+        q = _quote_periods(msg)
+        if q[-2:] != smtplib.bCRLF:
+            q = q + smtplib.bCRLF
+
+        q = q + b"." + smtplib.bCRLF
+        self.send(q)
+        (code, msg) = self.getreply()
+        if self.debuglevel > 0:
+            self._print_debug('data:', (code, msg))
+        return (code, msg)
+
+
+def _fix_eols(data):
+    return re.sub(r'(?:\r\n|\n|\r(?!\n))', smtplib.CRLF, data)
+
+
+def _quote_periods(bindata):
+    return re.sub(br'(?m)^\.', b'..', bindata)
+
+
+def return_unchanged(data):
+    return data
+
+
+class TestSmuggling:
+    @handler_data(class_=ReceivingHandler)
+    def test_smtp_smuggling(self, plain_controller, client):
+        smtplib._fix_eols = return_unchanged
+        smtplib._quote_periods = return_unchanged
+        smtplib.SMTP.data = new_data
+
+        handler = plain_controller.handler
+        sender = "sender@example.com"
+        recipients = ["rcpt1@example.com"]
+        resp = client.helo("example.com")
+        assert resp == S.S250_FQDN
+        # Trying SMTP smuggling with a fake \n.\r\n end-of-data sequence.
+        message_data = b"""\
+From: Anne Person <anne@example.com>\r\n\
+To: Bart Person <bart@example.com>\r\n\
+Subject: A test\r\n\
+Message-ID: <ant>\r\n\
+\r\n\
+Testing\
+\n.\r\n\
+NO SMUGGLING
+\r\n.\r\n\
+"""
+        client.sendmail(sender, recipients, message_data)
+        client.quit()
+        smtplib._fix_eols = _fix_eols
+        smtplib._quote_periods = _quote_periods
+        smtplib.SMTP.data = orig_data
+
+        assert b"NO SMUGGLING" in handler.box[0].content