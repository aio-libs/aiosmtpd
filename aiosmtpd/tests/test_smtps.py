"""Test SMTP over SSL/TLS."""

import ssl
import socket
import unittest
import pkg_resources

from aiosmtpd.controller import Controller as BaseController
from aiosmtpd.smtp import SMTP as SMTPProtocol
<<<<<<< HEAD
from aiosmtpd.testing.helpers import (
    ReceivingHandler,
    get_server_context
)
=======
from contextlib import ExitStack
>>>>>>> bf7241ea
from email.mime.text import MIMEText
from smtplib import SMTP_SSL
from unittest.mock import patch


ModuleResources = ExitStack()


def setUpModule():
    # Needed especially on FreeBSD because socket.getfqdn() is slow on that OS,
    # and oftentimes (not always, though) leads to Error
    ModuleResources.enter_context(patch("socket.getfqdn", return_value="localhost"))


def tearDownModule():
    ModuleResources.close()


class Controller(BaseController):
    def factory(self):
        return SMTPProtocol(self.handler)


def get_client_context():
    context = ssl.create_default_context(ssl.Purpose.SERVER_AUTH)
    context.check_hostname = False
    context.load_verify_locations(
        cafile=pkg_resources.resource_filename(
            'aiosmtpd.tests.certs', 'server.crt'))
    return context


class TestSMTPS(unittest.TestCase):
    def setUp(self):
        self.handler = ReceivingHandler()
        controller = Controller(self.handler, ssl_context=get_server_context())
        controller.start()
        self.addCleanup(controller.stop)
        self.address = (controller.hostname, controller.port)

    def test_smtps(self):
        with SMTP_SSL(*self.address, context=get_client_context()) as client:
            code, response = client.helo('example.com')
            self.assertEqual(code, 250)
            self.assertEqual(response, socket.getfqdn().encode('utf-8'))
            client.send_message(
                MIMEText('hi'), 'sender@example.com', 'rcpt1@example.com')
        self.assertEqual(len(self.handler.box), 1)
        envelope = self.handler.box[0]
        self.assertEqual(envelope.mail_from, 'sender@example.com')<|MERGE_RESOLUTION|>--- conflicted
+++ resolved
@@ -7,14 +7,11 @@
 
 from aiosmtpd.controller import Controller as BaseController
 from aiosmtpd.smtp import SMTP as SMTPProtocol
-<<<<<<< HEAD
+from contextlib import ExitStack
 from aiosmtpd.testing.helpers import (
     ReceivingHandler,
     get_server_context
 )
-=======
-from contextlib import ExitStack
->>>>>>> bf7241ea
 from email.mime.text import MIMEText
 from smtplib import SMTP_SSL
 from unittest.mock import patch
