--- conflicted
+++ resolved
@@ -1,8 +1,4 @@
 # Copyright 2014-2021 The aiosmtpd Developers
 # SPDX-License-Identifier: Apache-2.0
 
-<<<<<<< HEAD
-__version__ = "1.4.0a2"
-=======
-__version__ = "1.3.2"
->>>>>>> cfd7cf6d
+__version__ = "1.4.0a3"