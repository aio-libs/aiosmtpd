--- conflicted
+++ resolved
@@ -93,17 +93,12 @@
         self._port = remote_port
 
     @asyncio.coroutine
-<<<<<<< HEAD
-    def handle_DATA(self, envelope):
-        lines = envelope.content.splitlines(keepends=True)
-=======
-    def handle_DATA(self, server, session, envelope):
+    def handle_DATA(self, envelope):
         if isinstance(envelope.content, str):
             content = envelope.original_content
         else:
             content = envelope.content
         lines = content.splitlines(keepends=True)
->>>>>>> c25b8784
         # Look for the last header
         i = 0
         ending = CRLF
@@ -112,15 +107,10 @@
                 ending = line
                 break
             i += 1
-<<<<<<< HEAD
-        lines.insert(i, 'X-Peer: %s%s' % (envelope.session.peer[0], ending))
-        data = EMPTYSTRING.join(lines)
-=======
-        peer = session.peer[0].encode('ascii')
+        peer = envelope.session.peer[0].encode('ascii')
         # XXX Python 3.4 does not support %-interpolation for bytes objects.
         lines.insert(i, b'X-Peer: ' + peer + ending)
         data = EMPTYBYTES.join(lines)
->>>>>>> c25b8784
         refused = self._deliver(envelope.mail_from, envelope.rcpt_tos, data)
         # TBD: what to do with refused addresses?
         log.info('we got some refusals: %s', refused)
