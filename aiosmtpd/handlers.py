"""Handlers which provide custom processing at various events.

At certain times in the SMTP protocol, various events can be processed.  These
events include the SMTP commands, and at the completion of the data receipt.
Pass in an instance of one of these classes, or derive your own, to provide
your own handling of messages.  Implement only the methods you care about.
"""

import sys
import asyncio
import logging
import mailbox
import smtplib

from .base_handler import BaseHandler
from email import message_from_bytes, message_from_string
from email.feedparser import NLCRE
from public import public


EMPTYSTRING = ''
COMMASPACE = ', '
CRLF = '\r\n'
log = logging.getLogger('mail.debug')


def _format_peer(peer):
    # This is a separate function mostly so the test suite can craft a
    # reproducible output.
    return 'X-Peer: {!r}'.format(peer)


@public
class Debugging(BaseHandler):
    def __init__(self, stream=None):
        super(Debugging, self).__init__()
        self.stream = sys.stdout if stream is None else stream

    @classmethod
    def from_cli(cls, parser, *args):
        error = False
        stream = None
        if len(args) == 0:
            pass
        elif len(args) > 1:
            error = True
        elif args[0] == 'stdout':
            stream = sys.stdout
        elif args[0] == 'stderr':
            stream = sys.stderr
        else:
            error = True
        if error:
            parser.error('Debugging usage: [stdout|stderr]')
        return cls(stream)

    def _print_message_content(self, peer, data):
        in_headers = True
        for line in data.splitlines():
            # Dump the RFC 2822 headers first.
            if in_headers and not line:
                print(_format_peer(peer), file=self.stream)
                in_headers = False
            if isinstance(data, bytes):
                # Avoid spurious 'str on bytes instance' warning.
                line = line.decode('utf-8', 'replace')
            print(line, file=self.stream)

    @asyncio.coroutine
<<<<<<< HEAD
    def process_message(self, peer, mailfrom, rcpttos, data):
=======
    def handle_DATA(self, session, envelope):
>>>>>>> 8ca33d02
        print('---------- MESSAGE FOLLOWS ----------', file=self.stream)
        # Yes, actually test for truthiness since it's possible for either the
        # keywords to be missing, or for their values to be empty lists.
        add_separator = False
<<<<<<< HEAD
        if mailfrom.options:
            print('mail options:', mailfrom.options, file=self.stream)
            add_separator = True
        # rcpt_options are not currently support by the SMTP class.
        for rcpt in rcpttos:
            if rcpt.options:
                print('rcpt options:', rcpt.options, file=self.stream)
                add_separator = True
=======
        if envelope.mail_options:
            print('mail options:', envelope.mail_options, file=self.stream)
            add_separator = True
        # rcpt_options are not currently support by the SMTP class.
        rcpt_options = envelope.rcpt_options
        if any(rcpt_options):                            # pragma: nocover
            print('rcpt options:', rcpt_options, file=self.stream)
            add_separator = True
>>>>>>> 8ca33d02
        if add_separator:
            print(file=self.stream)
        self._print_message_content(session.peer, envelope.content)
        print('------------ END MESSAGE ------------', file=self.stream)


@public
class Proxy(BaseHandler):
    def __init__(self, remote_hostname, remote_port):
        self._hostname = remote_hostname
        self._port = remote_port

    @asyncio.coroutine
<<<<<<< HEAD
    def process_message(self, peer, mailfrom, rcpttos, data):
        lines = data.splitlines(keepends=True)
=======
    def handle_DATA(self, session, envelope):
        lines = envelope.content.splitlines(keepends=True)
>>>>>>> 8ca33d02
        # Look for the last header
        i = 0
        ending = CRLF
        for line in lines:                          # pragma: nobranch
            if NLCRE.match(line):
                ending = line
                break
            i += 1
        lines.insert(i, 'X-Peer: %s%s' % (session.peer[0], ending))
        data = EMPTYSTRING.join(lines)
<<<<<<< HEAD
        rcpts = [rcpt.address for rcpt in rcpttos]
        refused = self._deliver(mailfrom.address, rcpts, data)
=======
        refused = self._deliver(envelope.mail_from, envelope.rcpt_tos, data)
>>>>>>> 8ca33d02
        # TBD: what to do with refused addresses?
        log.info('we got some refusals: %s', refused)

    def _deliver(self, mail_from, rcpt_tos, data):
        refused = {}
        try:
            s = smtplib.SMTP()
            s.connect(self._hostname, self._port)
            try:
                refused = s.sendmail(mail_from, rcpt_tos, data)
            finally:
                s.quit()
        except smtplib.SMTPRecipientsRefused as e:
            log.info('got SMTPRecipientsRefused')
            refused = e.recipients
        except (OSError, smtplib.SMTPException) as e:
            log.exception('got', e.__class__)
            # All recipients were refused.  If the exception had an associated
            # error code, use it.  Otherwise, fake it with a non-triggering
            # exception code.
            errcode = getattr(e, 'smtp_code', -1)
            errmsg = getattr(e, 'smtp_error', 'ignore')
            for r in rcpt_tos:
                refused[r] = (errcode, errmsg)
        return refused


@public
<<<<<<< HEAD
class Sink(BaseHandler):
    pass
=======
class Sink:
    @classmethod
    def from_cli(cls, parser, *args):
        if len(args) > 0:
            parser.error('Sink handler does not accept arguments')
        return cls()

    @asyncio.coroutine
    def handle_DATA(self, session, envelope):
        pass                                        # pragma: nocover
>>>>>>> 8ca33d02


@public
class Message(BaseHandler):
    def __init__(self, message_class=None):
        self.message_class = message_class

    @asyncio.coroutine
    def handle_DATA(self, session, envelope):
        envelope = self.prepare_message(session, envelope)
        self.handle_message(envelope)

    def prepare_message(self, session, envelope):
        # If the server was created with decode_data True, then data will be a
        # str, otherwise it will be bytes.
        data = envelope.content
        if isinstance(data, bytes):
            message = message_from_bytes(data, self.message_class)
        else:
            assert isinstance(data, str), (
              'Expected str or bytes, got {}'.format(type(data)))
            message = message_from_string(data, self.message_class)
<<<<<<< HEAD
        message['X-Peer'] = str(peer)
        message['X-MailFrom'] = mailfrom.address
        message['X-RcptTo'] = COMMASPACE.join(
            [rcpt.address for rcpt in rcpttos])
        return message

    @asyncio.coroutine
    def process_message(self, peer, mailfrom, rcpttos, data):
        message = self.prepare_message(peer, mailfrom, rcpttos, data)
=======
        message['X-Peer'] = str(session.peer)
        message['X-MailFrom'] = envelope.mail_from
        message['X-RcptTo'] = COMMASPACE.join(envelope.rcpt_tos)
        return message

    def handle_message(self, message):
        raise NotImplementedError                   # pragma: nocover


@public
class AsyncMessage(Message):
    def __init__(self, message_class=None, *, loop=None):
        super().__init__(message_class)
        self.loop = loop or asyncio.get_event_loop()

    @asyncio.coroutine
    def handle_DATA(self, session, envelope):
        message = self.prepare_message(session, envelope)
>>>>>>> 8ca33d02
        yield from self.handle_message(message)

    @asyncio.coroutine
    def handle_message(self, message):
        raise NotImplementedError                   # pragma: nocover


@public
class Mailbox(Message):
    def __init__(self, mail_dir, message_class=None):
        self.mailbox = mailbox.Maildir(mail_dir)
        self.mail_dir = mail_dir
        super().__init__(message_class)

    @asyncio.coroutine
    def handle_message(self, message):
        self.mailbox.add(message)

    def reset(self):
        self.mailbox.clear()

    @classmethod
    def from_cli(cls, parser, *args):
        if len(args) < 1:
            parser.error('The directory for the maildir is required')
        elif len(args) > 1:
            parser.error('Too many arguments for Mailbox handler')
        return cls(args[0])<|MERGE_RESOLUTION|>--- conflicted
+++ resolved
@@ -67,34 +67,20 @@
             print(line, file=self.stream)
 
     @asyncio.coroutine
-<<<<<<< HEAD
-    def process_message(self, peer, mailfrom, rcpttos, data):
-=======
     def handle_DATA(self, session, envelope):
->>>>>>> 8ca33d02
         print('---------- MESSAGE FOLLOWS ----------', file=self.stream)
         # Yes, actually test for truthiness since it's possible for either the
         # keywords to be missing, or for their values to be empty lists.
         add_separator = False
-<<<<<<< HEAD
-        if mailfrom.options:
-            print('mail options:', mailfrom.options, file=self.stream)
+        options = envelope.mail_from.options
+        if options:
+            print('mail options:', options, file=self.stream)
             add_separator = True
         # rcpt_options are not currently support by the SMTP class.
-        for rcpt in rcpttos:
+        for rcpt in envelope.rcpt_tos:
             if rcpt.options:
                 print('rcpt options:', rcpt.options, file=self.stream)
                 add_separator = True
-=======
-        if envelope.mail_options:
-            print('mail options:', envelope.mail_options, file=self.stream)
-            add_separator = True
-        # rcpt_options are not currently support by the SMTP class.
-        rcpt_options = envelope.rcpt_options
-        if any(rcpt_options):                            # pragma: nocover
-            print('rcpt options:', rcpt_options, file=self.stream)
-            add_separator = True
->>>>>>> 8ca33d02
         if add_separator:
             print(file=self.stream)
         self._print_message_content(session.peer, envelope.content)
@@ -108,13 +94,8 @@
         self._port = remote_port
 
     @asyncio.coroutine
-<<<<<<< HEAD
-    def process_message(self, peer, mailfrom, rcpttos, data):
-        lines = data.splitlines(keepends=True)
-=======
     def handle_DATA(self, session, envelope):
         lines = envelope.content.splitlines(keepends=True)
->>>>>>> 8ca33d02
         # Look for the last header
         i = 0
         ending = CRLF
@@ -125,12 +106,9 @@
             i += 1
         lines.insert(i, 'X-Peer: %s%s' % (session.peer[0], ending))
         data = EMPTYSTRING.join(lines)
-<<<<<<< HEAD
-        rcpts = [rcpt.address for rcpt in rcpttos]
-        refused = self._deliver(mailfrom.address, rcpts, data)
-=======
-        refused = self._deliver(envelope.mail_from, envelope.rcpt_tos, data)
->>>>>>> 8ca33d02
+        rcpts = [rcpt.address for rcpt in envelope.rcpt_tos]
+
+        refused = self._deliver(envelope.mail_from.address, rcpts, data)
         # TBD: what to do with refused addresses?
         log.info('we got some refusals: %s', refused)
 
@@ -159,21 +137,8 @@
 
 
 @public
-<<<<<<< HEAD
 class Sink(BaseHandler):
     pass
-=======
-class Sink:
-    @classmethod
-    def from_cli(cls, parser, *args):
-        if len(args) > 0:
-            parser.error('Sink handler does not accept arguments')
-        return cls()
-
-    @asyncio.coroutine
-    def handle_DATA(self, session, envelope):
-        pass                                        # pragma: nocover
->>>>>>> 8ca33d02
 
 
 @public
@@ -184,7 +149,7 @@
     @asyncio.coroutine
     def handle_DATA(self, session, envelope):
         envelope = self.prepare_message(session, envelope)
-        self.handle_message(envelope)
+        yield from self.handle_message(envelope)
 
     def prepare_message(self, session, envelope):
         # If the server was created with decode_data True, then data will be a
@@ -196,37 +161,11 @@
             assert isinstance(data, str), (
               'Expected str or bytes, got {}'.format(type(data)))
             message = message_from_string(data, self.message_class)
-<<<<<<< HEAD
-        message['X-Peer'] = str(peer)
-        message['X-MailFrom'] = mailfrom.address
+        message['X-Peer'] = str(session.peer)
+        message['X-MailFrom'] = envelope.mail_from.address
         message['X-RcptTo'] = COMMASPACE.join(
-            [rcpt.address for rcpt in rcpttos])
+            [rcpt.address for rcpt in envelope.rcpttos])
         return message
-
-    @asyncio.coroutine
-    def process_message(self, peer, mailfrom, rcpttos, data):
-        message = self.prepare_message(peer, mailfrom, rcpttos, data)
-=======
-        message['X-Peer'] = str(session.peer)
-        message['X-MailFrom'] = envelope.mail_from
-        message['X-RcptTo'] = COMMASPACE.join(envelope.rcpt_tos)
-        return message
-
-    def handle_message(self, message):
-        raise NotImplementedError                   # pragma: nocover
-
-
-@public
-class AsyncMessage(Message):
-    def __init__(self, message_class=None, *, loop=None):
-        super().__init__(message_class)
-        self.loop = loop or asyncio.get_event_loop()
-
-    @asyncio.coroutine
-    def handle_DATA(self, session, envelope):
-        message = self.prepare_message(session, envelope)
->>>>>>> 8ca33d02
-        yield from self.handle_message(message)
 
     @asyncio.coroutine
     def handle_message(self, message):
