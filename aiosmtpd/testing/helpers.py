"""Testing helpers."""

import ssl
import sys
import select
import socket
import struct
import asyncio
import logging
import warnings

from contextlib import ExitStack
from typing import List
from pkg_resources import resource_filename
from unittest import TestCase
from unittest.mock import patch


def reset_connection(client):
    # Close the connection with a TCP RST instead of a TCP FIN.  client must
    # be a smtplib.SMTP instance.
    #
    # https://stackoverflow.com/a/6440364/1570972
    #
    # socket(7) SO_LINGER option.
    #
    # struct linger {
    #   int l_onoff;    /* linger active */
    #   int l_linger;   /* how many seconds to linger for */
    # };
    #
    # Is this correct for Windows/Cygwin and macOS?
    struct_format = 'hh' if sys.platform == 'win32' else 'ii'
    l_onoff = 1
    l_linger = 0
    client.sock.setsockopt(
        socket.SOL_SOCKET,
        socket.SO_LINGER,
        struct.pack(struct_format, l_onoff, l_linger))
    client.close()


# For integration with flufl.testing.

def setup(testobj):
    testobj.globs['resources'] = ExitStack()


def teardown(testobj):
    testobj.globs['resources'].close()


def make_debug_loop():
    loop = asyncio.get_event_loop()
    loop.set_debug(True)
    return loop


def start(plugin):
    if plugin.stderr:
        # Turn on lots of debugging.
        patch('aiosmtpd.smtp.make_loop', make_debug_loop).start()
        logging.getLogger('asyncio').setLevel(logging.DEBUG)
        logging.getLogger('mail.log').setLevel(logging.DEBUG)
        warnings.filterwarnings('always', category=ResourceWarning)


def assert_auth_success(testcase: TestCase, *response):
<<<<<<< HEAD
    assert response == (235, b"2.7.0 Authentication successful")
=======
    testcase.assertEqual(
        (235, b"2.7.0 Authentication successful"),
        response
    )
>>>>>>> 1ac77bcb


def assert_auth_invalid(testcase: TestCase, *response):
    testcase.assertEqual(
        (535, b"5.7.8 Authentication credentials invalid"),
        response
    )


def assert_auth_required(testcase: TestCase, *response):
    testcase.assertEqual(
        (530, b"5.7.0 Authentication required"),
        response
    )


SUPPORTED_COMMANDS_TLS: bytes = (
    b'Supported commands: AUTH DATA EHLO HELO HELP MAIL '
    b'NOOP QUIT RCPT RSET STARTTLS VRFY'
)

SUPPORTED_COMMANDS_NOTLS = SUPPORTED_COMMANDS_TLS.replace(b" STARTTLS", b"")


def send_recv(
        sock: socket.socket, data: bytes, end: bytes = b"\r\n", timeout=0.1
) -> bytes:
    sock.send(data + end)
    slist = [sock]
    result: List[bytes] = []
    while True:
        read_s, _, _ = select.select(slist, [], [], timeout)
        if read_s:
            # We can use sock instead of read_s because slist only contains sock
            result.append(sock.recv(1024))
        else:
            break
    return b"".join(result)


def get_server_context():
    tls_context = ssl.create_default_context(ssl.Purpose.CLIENT_AUTH)
    tls_context.load_cert_chain(
        resource_filename('aiosmtpd.tests.certs', 'server.crt'),
        resource_filename('aiosmtpd.tests.certs', 'server.key'),
    )
    return tls_context


class ReceivingHandler:
    box = None

    def __init__(self):
        self.box = []

    async def handle_DATA(self, server, session, envelope):
        self.box.append(envelope)
        return '250 OK'<|MERGE_RESOLUTION|>--- conflicted
+++ resolved
@@ -66,28 +66,15 @@
 
 
 def assert_auth_success(testcase: TestCase, *response):
-<<<<<<< HEAD
     assert response == (235, b"2.7.0 Authentication successful")
-=======
-    testcase.assertEqual(
-        (235, b"2.7.0 Authentication successful"),
-        response
-    )
->>>>>>> 1ac77bcb
 
 
 def assert_auth_invalid(testcase: TestCase, *response):
-    testcase.assertEqual(
-        (535, b"5.7.8 Authentication credentials invalid"),
-        response
-    )
+    assert response == (535, b"5.7.8 Authentication credentials invalid")
 
 
 def assert_auth_required(testcase: TestCase, *response):
-    testcase.assertEqual(
-        (530, b"5.7.0 Authentication required"),
-        response
-    )
+    assert response == (530, b"5.7.0 Authentication required")
 
 
 SUPPORTED_COMMANDS_TLS: bytes = (
