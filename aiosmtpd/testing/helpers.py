"""Testing helpers."""

import ssl
import sys
import select
import socket
import struct
import asyncio
import logging
import warnings

from contextlib import ExitStack
<<<<<<< HEAD
from pkg_resources import resource_filename
=======
from typing import List
>>>>>>> fb406fab
from unittest import TestCase
from unittest.mock import patch


def reset_connection(client):
    # Close the connection with a TCP RST instead of a TCP FIN.  client must
    # be a smtplib.SMTP instance.
    #
    # https://stackoverflow.com/a/6440364/1570972
    #
    # socket(7) SO_LINGER option.
    #
    # struct linger {
    #   int l_onoff;    /* linger active */
    #   int l_linger;   /* how many seconds to linger for */
    # };
    #
    # Is this correct for Windows/Cygwin and macOS?
    struct_format = 'hh' if sys.platform == 'win32' else 'ii'
    l_onoff = 1
    l_linger = 0
    client.sock.setsockopt(
        socket.SOL_SOCKET,
        socket.SO_LINGER,
        struct.pack(struct_format, l_onoff, l_linger))
    client.close()


# For integration with flufl.testing.

def setup(testobj):
    testobj.globs['resources'] = ExitStack()


def teardown(testobj):
    testobj.globs['resources'].close()


def make_debug_loop():
    loop = asyncio.get_event_loop()
    loop.set_debug(True)
    return loop


def start(plugin):
    if plugin.stderr:
        # Turn on lots of debugging.
        patch('aiosmtpd.smtp.make_loop', make_debug_loop).start()
        logging.getLogger('asyncio').setLevel(logging.DEBUG)
        logging.getLogger('mail.log').setLevel(logging.DEBUG)
        warnings.filterwarnings('always', category=ResourceWarning)


def assert_auth_success(testcase: TestCase, code, response):
    testcase.assertEqual(code, 235)
    testcase.assertEqual(response, b"2.7.0 Authentication successful")


def assert_auth_invalid(testcase: TestCase, code, response):
    testcase.assertEqual(code, 535)
    testcase.assertEqual(response, b'5.7.8 Authentication credentials invalid')


def assert_auth_required(testcase: TestCase, code, response):
    testcase.assertEqual(code, 530)
    testcase.assertEqual(response, b'5.7.0 Authentication required')


SUPPORTED_COMMANDS_TLS: bytes = (
    b'Supported commands: AUTH DATA EHLO HELO HELP MAIL '
    b'NOOP QUIT RCPT RSET STARTTLS VRFY'
)

SUPPORTED_COMMANDS_NOTLS = SUPPORTED_COMMANDS_TLS.replace(b" STARTTLS", b"")


<<<<<<< HEAD
def get_server_context():
    tls_context = ssl.create_default_context(ssl.Purpose.CLIENT_AUTH)
    tls_context.load_cert_chain(
        resource_filename('aiosmtpd.tests.certs', 'server.crt'),
        resource_filename('aiosmtpd.tests.certs', 'server.key'),
    )
    return tls_context


class ReceivingHandler:
    box = None

    def __init__(self):
        self.box = []

    async def handle_DATA(self, server, session, envelope):
        self.box.append(envelope)
        return '250 OK'
=======
def send_recv(
        sock: socket.socket, data: bytes, end: bytes = b"\r\n", timeout=0.1
) -> bytes:
    sock.send(data + end)
    slist = [sock]
    result: List[bytes] = []
    while True:
        read_s, _, _ = select.select(slist, [], [], timeout)
        if read_s:
            # We can use sock instead of read_s because slist only contains sock
            result.append(sock.recv(1024))
        else:
            break
    return b"".join(result)
>>>>>>> fb406fab
<|MERGE_RESOLUTION|>--- conflicted
+++ resolved
@@ -10,11 +10,8 @@
 import warnings
 
 from contextlib import ExitStack
-<<<<<<< HEAD
+from typing import List
 from pkg_resources import resource_filename
-=======
-from typing import List
->>>>>>> fb406fab
 from unittest import TestCase
 from unittest.mock import patch
 
@@ -91,7 +88,22 @@
 SUPPORTED_COMMANDS_NOTLS = SUPPORTED_COMMANDS_TLS.replace(b" STARTTLS", b"")
 
 
-<<<<<<< HEAD
+def send_recv(
+        sock: socket.socket, data: bytes, end: bytes = b"\r\n", timeout=0.1
+) -> bytes:
+    sock.send(data + end)
+    slist = [sock]
+    result: List[bytes] = []
+    while True:
+        read_s, _, _ = select.select(slist, [], [], timeout)
+        if read_s:
+            # We can use sock instead of read_s because slist only contains sock
+            result.append(sock.recv(1024))
+        else:
+            break
+    return b"".join(result)
+
+
 def get_server_context():
     tls_context = ssl.create_default_context(ssl.Purpose.CLIENT_AUTH)
     tls_context.load_cert_chain(
@@ -109,20 +121,4 @@
 
     async def handle_DATA(self, server, session, envelope):
         self.box.append(envelope)
-        return '250 OK'
-=======
-def send_recv(
-        sock: socket.socket, data: bytes, end: bytes = b"\r\n", timeout=0.1
-) -> bytes:
-    sock.send(data + end)
-    slist = [sock]
-    result: List[bytes] = []
-    while True:
-        read_s, _, _ = select.select(slist, [], [], timeout)
-        if read_s:
-            # We can use sock instead of read_s because slist only contains sock
-            result.append(sock.recv(1024))
-        else:
-            break
-    return b"".join(result)
->>>>>>> fb406fab
+        return '250 OK'