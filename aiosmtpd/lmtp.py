from aiosmtpd.smtp import SMTP, syntax
from public import public


@public
class LMTP(SMTP):
    show_smtp_greeting = False

    @syntax('LHLO hostname')
    async def smtp_LHLO(self, arg):
        """The LMTP greeting, used instead of HELO/EHLO."""
<<<<<<< HEAD
        await super().smtp_EHLO(arg)
        self.show_smtp_greeting = False
=======
        await super().smtp_HELO(arg)
>>>>>>> 6c8fdbc7

    async def smtp_HELO(self, arg):
        """HELO is not a valid LMTP command."""
        await self.push('500 Error: command "HELO" not recognized')

    async def smtp_EHLO(self, arg):
        """EHLO is not a valid LMTP command."""
        await self.push('500 Error: command "EHLO" not recognized')<|MERGE_RESOLUTION|>--- conflicted
+++ resolved
@@ -9,12 +9,7 @@
     @syntax('LHLO hostname')
     async def smtp_LHLO(self, arg):
         """The LMTP greeting, used instead of HELO/EHLO."""
-<<<<<<< HEAD
         await super().smtp_EHLO(arg)
-        self.show_smtp_greeting = False
-=======
-        await super().smtp_HELO(arg)
->>>>>>> 6c8fdbc7
 
     async def smtp_HELO(self, arg):
         """HELO is not a valid LMTP command."""
