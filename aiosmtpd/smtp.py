--- conflicted
+++ resolved
@@ -25,19 +25,7 @@
 from warnings import warn
 
 
-<<<<<<< HEAD
-__version__ = '1.2.3a2'
-__ident__ = 'Python SMTP {}'.format(__version__)
-log = logging.getLogger('mail.log')
-
-
-DATA_SIZE_DEFAULT = 33554432
-EMPTYBYTES = b''
-NEWLINE = '\n'
-
-=======
 # region #### Custom Data Types #######################################################
->>>>>>> 73b7284b
 
 class _Missing:
     pass
