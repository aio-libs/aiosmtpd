import re
import ssl
import enum
import socket
import asyncio
import inspect
import logging
import binascii
import collections
import asyncio.sslproto as sslproto

from base64 import b64decode, b64encode
from email._header_value_parser import get_addr_spec, get_angle_addr
from email.errors import HeaderParseError
from public import public
from typing import (
    Any,
    AnyStr,
    Awaitable,
    Callable,
    Dict,
    Iterable,
    List,
    NamedTuple,
    Optional,
    Union,
)
from warnings import warn


# region #### Custom Data Types #######################################################

class _Missing:
    pass


class _AuthMechAttr(NamedTuple):
    method: "AuthMechanismType"
    is_builtin: bool


class _DataState(enum.Enum):
    NOMINAL = enum.auto()
    TOO_LONG = enum.auto()
    TOO_MUCH = enum.auto()


<<<<<<< HEAD
AuthenticatorType = Callable[["SMTP", "Session", "Envelope", str, Any], "AuthResult"]
=======
AuthCallbackType = Callable[[str, Optional[bytes], Optional[bytes]], bool]
>>>>>>> dcad6679
AuthMechanismType = Callable[["SMTP", List[str]], Awaitable[Any]]
_TriStateType = Union[None, _Missing, bytes]


# endregion


# region #### Constant & Constant-likes ###############################################

__all__ = [
    "AuthCallbackType",
    "AuthMechanismType",
    "MISSING",
]  # Will be added to by @public
__version__ = '1.2.4a1'
__ident__ = 'Python SMTP {}'.format(__version__)
log = logging.getLogger('mail.log')


BOGUS_LIMIT = 5
CALL_LIMIT_DEFAULT = 20
DATA_SIZE_DEFAULT = 2**25  # Where does this number come from, I wonder...
EMPTY_BARR = bytearray()
EMPTYBYTES = b''
MISSING = _Missing()
NEWLINE = '\n'
VALID_AUTHMECH = re.compile(r"[A-Z0-9_-]+\Z")

# https://tools.ietf.org/html/rfc3207.html#page-3
ALLOWED_BEFORE_STARTTLS = {"NOOP", "EHLO", "STARTTLS", "QUIT"}

# endregion


class AuthResult(NamedTuple):
    success: bool
    """Indicates authentication is successful or not"""
    handled: bool = True
    """
    True means everything (including sending of status code) has been handled by the
    AUTH handler and smtp_AUTH should not do anything else.
    Applicable only if success == False.
    """
    message: Optional[str] = None
    """Optional message for additional handling by smtp_AUTH"""
    auth_data: Optional[Any] = None
    """
    Optional free-form authentication data. For the built-in mechanisms, it is usually
    an instance of _LoginPassword. Other implementations are free to use any data
    structure here.
    """


class _LoginPassword(NamedTuple):
    login: bytes
    password: bytes


@public
class Session:
    def __init__(self, loop):
        self.peer = None
        self.ssl = None
        self.host_name = None
        self.extended_smtp = False
        self.loop = loop
        self.login_data = None
        self.auth_data = None

    @property
    def authenticated(self):
        return self.login_data is not None


@public
class Envelope:
    def __init__(self):
        self.mail_from = None
        self.mail_options = []
        self.smtp_utf8 = False
        self.content: Union[None, bytes, str] = None
        self.original_content = None
        self.rcpt_tos = []
        self.rcpt_options = []


# This is here to enable debugging output when the -E option is given to the
# unit test suite.  In that case, this function is mocked to set the debug
# level on the loop (as if PYTHONASYNCIODEBUG=1 were set).
def make_loop():
    return asyncio.get_event_loop()


@public
def syntax(text, extended=None, when: Optional[str] = None):
    """
    Provides helptext for (E)SMTP HELP. Applies for smtp_* methods only!

    :param text: Help text for (E)SMTP HELP
    :param extended: Additional text for ESMTP HELP (appended to text)
    :param when: The name of the attribute of SMTP class to check; if the value
        of the attribute is false-y then HELP will not be available for the command
    """
    def decorator(f):
        f.__smtp_syntax__ = text
        f.__smtp_syntax_extended__ = extended
        f.__smtp_syntax_when__ = when
        return f
    return decorator


<<<<<<< HEAD
def login_always_fail(
        mechanism: str, session: Session, login_data: _LoginPassword
) -> bool:
=======
@public
def auth_mechanism(actual_name: str):
    """
    Explicitly specifies the name of the AUTH mechanism implemented by
    the function/method this decorates

    :param actual_name: Name of AUTH mechanism. Must consists of [A-Z0-9_-] only.
        Will be converted to uppercase
    """
    def decorator(f):
        f.__auth_mechanism_name__ = actual_name
        return f
    actual_name = actual_name.upper()
    if not VALID_AUTHMECH.match(actual_name):
        raise ValueError(f"Invalid AUTH mechanism name: {actual_name}")
    return decorator


def login_always_fail(mechanism, login, password):
>>>>>>> dcad6679
    return False


def is_int(o):
    return isinstance(o, int)


@public
class TLSSetupException(Exception):
    pass


@public
class SMTP(asyncio.StreamReaderProtocol):
    command_size_limit = 512
    command_size_limits = collections.defaultdict(
        lambda x=command_size_limit: x)
    line_length_limit = 1001
    """Maximum line length according to RFC 5321 s 4.5.3.1.6"""
    # The number comes from this calculation:
    # (RFC 5322 s 2.1.1 + RFC 6532 s 3.4) 998 octets + CRLF = 1000 octets
    # (RFC 5321 s 4.5.3.1.6) 1000 octets + "transparent dot" = 1001 octets

<<<<<<< HEAD
    # base64-encoded 'User Name\x00'
    AuthLoginUsernameChallenge = "VXNlciBOYW1lAA=="
    # base64-encoded 'Password\x00'
    AuthLoginPasswordChallenge = "UGFzc3dvcmQA"

    def __init__(self, handler,
                 *,
                 data_size_limit=DATA_SIZE_DEFAULT,
                 enable_SMTPUTF8=False,
                 decode_data=False,
                 hostname=None,
                 ident=None,
                 tls_context: Optional[ssl.SSLContext] = None,
                 require_starttls=False,
                 timeout=300,
                 auth_required=False,
                 auth_require_tls=True,
                 auth_exclude_mechanism: Optional[Iterable[str]] = None,
                 auth_callback: Callable[[str, bytes, bytes], bool] = None,
                 authenticator: AuthenticatorType = None,
                 loop=None):
=======
    def __init__(
            self, handler,
            *,
            data_size_limit=DATA_SIZE_DEFAULT,
            enable_SMTPUTF8=False,
            decode_data=False,
            hostname=None,
            ident=None,
            tls_context: Optional[ssl.SSLContext] = None,
            require_starttls=False,
            timeout=300,
            auth_required=False,
            auth_require_tls=True,
            auth_exclude_mechanism: Optional[Iterable[str]] = None,
            auth_callback: AuthCallbackType = None,
            command_call_limit: Union[int, Dict[str, int], None] = None,
            loop=None,
    ):
>>>>>>> dcad6679
        self.__ident__ = ident or __ident__
        self.loop = loop if loop else make_loop()
        super().__init__(
            asyncio.StreamReader(loop=self.loop, limit=self.line_length_limit),
            client_connected_cb=self._client_connected_cb,
            loop=self.loop)
        self.event_handler = handler
        assert data_size_limit is None or isinstance(data_size_limit, int)
        self.data_size_limit = data_size_limit
        self.enable_SMTPUTF8 = enable_SMTPUTF8
        self._decode_data = decode_data
        self.command_size_limits.clear()
        if hostname:
            self.hostname = hostname
        else:
            self.hostname = socket.getfqdn()
        self.tls_context = tls_context
        if tls_context:
            if (tls_context.verify_mode
                    not in {ssl.CERT_NONE, ssl.CERT_OPTIONAL}):
                log.warning("tls_context.verify_mode not in {CERT_NONE, "
                            "CERT_OPTIONAL}; this might cause client "
                            "connection problems")
            elif tls_context.check_hostname:
                log.warning("tls_context.check_hostname == True; "
                            "this might cause client connection problems")
        self.require_starttls = tls_context and require_starttls
        self._timeout_duration = timeout
        self._timeout_handle = None
        self._tls_handshake_okay = True
        self._tls_protocol = None
        self._original_transport = None
        self.session = None
        self.envelope = None
        self.transport = None
        self._handler_coroutine = None
        if not auth_require_tls and auth_required:
            warn("Requiring AUTH while not requiring TLS "
                 "can lead to security vulnerabilities!")
            log.warning("auth_required == True but auth_require_tls == False")
        self._auth_require_tls = auth_require_tls
        if authenticator is not None:
            self._authenticator: AuthenticatorType = authenticator
            self._auth_callback = None
        else:
            self._auth_callback = auth_callback or login_always_fail
            self._authenticator = None
        self._auth_required = auth_required
        # Get hooks & methods to significantly speedup getattr's
        self._auth_methods: Dict[str, _AuthMechAttr] = {
            getattr(
                mfunc, "__auth_mechanism_name__",
                mname.replace("auth_", "").replace("__", "-")
            ): _AuthMechAttr(mfunc, obj is self)
            for obj in (self, handler)
            for mname, mfunc in inspect.getmembers(obj)
            if mname.startswith("auth_")
        }
        for m in (auth_exclude_mechanism or []):
            self._auth_methods.pop(m, None)
        log.info(
            "Available AUTH mechanisms: "
            + " ".join(
                m + "(builtin)" if impl.is_builtin else m
                for m, impl in sorted(self._auth_methods.items())
            )
        )
        self._handle_hooks: Dict[str, Callable] = {
            m.replace("handle_", ""): getattr(handler, m)
            for m in dir(handler)
            if m.startswith("handle_")
        }
        self._smtp_methods: Dict[str, Any] = {
            m.replace("smtp_", ""): getattr(self, m)
            for m in dir(self)
            if m.startswith("smtp_")
        }

        if command_call_limit is None:
            self._enforce_call_limit = False
        else:
            self._enforce_call_limit = True
            if isinstance(command_call_limit, int):
                self._call_limit_base = {}
                self._call_limit_default: int = command_call_limit
            elif isinstance(command_call_limit, dict):
                if not all(map(is_int, command_call_limit.values())):
                    raise TypeError("All command_call_limit values must be int")
                self._call_limit_base = command_call_limit
                self._call_limit_default: int = command_call_limit.get(
                    "*", CALL_LIMIT_DEFAULT
                )
            else:
                raise TypeError("command_call_limit must be int or Dict[str, int]")

    def _create_session(self):
        return Session(self.loop)

    def _create_envelope(self):
        return Envelope()

    async def _call_handler_hook(self, command, *args):
        hook = self._handle_hooks.get(command)
        if hook is None:
            return MISSING
        status = await hook(self, self.session, self.envelope, *args)
        return status

    @property
    def max_command_size_limit(self):
        try:
            return max(self.command_size_limits.values())
        except ValueError:
            return self.command_size_limit

    def connection_made(self, transport):
        # Reset state due to rfc3207 part 4.2.
        self._set_rset_state()
        self.session = self._create_session()
        self.session.peer = transport.get_extra_info('peername')
        self._reset_timeout()
        seen_starttls = (self._original_transport is not None)
        if self.transport is not None and seen_starttls:
            # It is STARTTLS connection over normal connection.
            self._reader._transport = transport
            self._writer._transport = transport
            self.transport = transport
            # Do SSL certificate checking as rfc3207 part 4.1 says.  Why is
            # _extra a protected attribute?
            self.session.ssl = self._tls_protocol._extra
            hook = self._handle_hooks.get("STARTTLS")
            if hook is None:
                self._tls_handshake_okay = True
            else:
                self._tls_handshake_okay = hook(
                    self, self.session, self.envelope)
        else:
            super().connection_made(transport)
            self.transport = transport
            log.info('Peer: %r', self.session.peer)
            # Process the client's requests.
            self._handler_coroutine = self.loop.create_task(
                self._handle_client())

    def connection_lost(self, error):
        log.info('%r connection lost', self.session.peer)
        self._timeout_handle.cancel()
        # If STARTTLS was issued, then our transport is the SSL protocol
        # transport, and we need to close the original transport explicitly,
        # otherwise an unexpected eof_received() will be called *after* the
        # connection_lost().  At that point the stream reader will already be
        # destroyed and we'll get a traceback in super().eof_received() below.
        if self._original_transport is not None:
            self._original_transport.close()
        super().connection_lost(error)
        self._handler_coroutine.cancel()
        self.transport = None

    def eof_received(self):
        log.info('%r EOF received', self.session.peer)
        self._handler_coroutine.cancel()
        if self.session.ssl is not None:
            # If STARTTLS was issued, return False, because True has no effect
            # on an SSL transport and raises a warning. Our superclass has no
            # way of knowing we switched to SSL so it might return True.
            return False
        return super().eof_received()

    def _reset_timeout(self):
        if self._timeout_handle is not None:
            self._timeout_handle.cancel()

        self._timeout_handle = self.loop.call_later(
            self._timeout_duration, self._timeout_cb)

    def _timeout_cb(self):
        log.info('%r connection timeout', self.session.peer)

        # Calling close() on the transport will trigger connection_lost(),
        # which gracefully closes the SSL transport if required and cleans
        # up state.
        self.transport.close()

    def _client_connected_cb(self, reader, writer):
        # This is redundant since we subclass StreamReaderProtocol, but I like
        # the shorter names.
        self._reader = reader
        self._writer = writer

    def _set_post_data_state(self):
        """Reset state variables to their post-DATA state."""
        self.envelope = self._create_envelope()

    def _set_rset_state(self):
        """Reset all state variables except the greeting."""
        self._set_post_data_state()

    async def push(self, status: AnyStr):
        if isinstance(status, str):
            response = bytes(
                status, 'utf-8' if self.enable_SMTPUTF8 else 'ascii')
        else:
            response = status
        assert isinstance(response, bytes)
        self._writer.write(response + b"\r\n")
        log.debug("%r << %r", self.session.peer, response)
        await self._writer.drain()

    async def handle_exception(self, error):
        if hasattr(self.event_handler, 'handle_exception'):
            status = await self.event_handler.handle_exception(error)
            return status
        else:
            log.exception('%r SMTP session exception', self.session.peer)
            status = '500 Error: ({}) {}'.format(
                error.__class__.__name__, str(error))
            return status

    async def _handle_client(self):
        log.info('%r handling connection', self.session.peer)
        await self.push('220 {} {}'.format(self.hostname, self.__ident__))
        if self._enforce_call_limit:
            call_limit = collections.defaultdict(
                lambda x=self._call_limit_default: x,
                self._call_limit_base
            )
        else:
            # Not used, but this silences code inspection tools
            call_limit = {}
        bogus_budget = BOGUS_LIMIT
        while self.transport is not None:   # pragma: nobranch
            try:
                try:
                    line = await self._reader.readuntil()
                except asyncio.LimitOverrunError as error:
                    # Line too long. Read until end of line before sending 500.
                    await self._reader.read(error.consumed)
                    while True:
                        try:
                            await self._reader.readuntil()
                            break
                        except asyncio.LimitOverrunError as e:
                            # Line is even longer...
                            await self._reader.read(e.consumed)
                            continue
                    # Now that we have read a full line from the client,
                    # send error response and read the next command line.
                    await self.push('500 Command line too long')
                    continue
                log.debug('_handle_client readline: %r', line)
                # XXX this rstrip may not completely preserve old behavior.
                line = line.rstrip(b'\r\n')
                log.info('%r >> %r', self.session.peer, line)
                if not line:
                    await self.push('500 Error: bad syntax')
                    continue
                command, _, arg = line.partition(b" ")
                # Decode to string only the command name part, which must be
                # ASCII as per RFC.  If there is an argument, it is decoded to
                # UTF-8/surrogateescape so that non-UTF-8 data can be
                # re-encoded back to the original bytes when the SMTP command
                # is handled.
                try:
                    command = command.upper().decode(encoding='ascii')
                except UnicodeDecodeError:
                    await self.push('500 Error: bad syntax')
                    continue
                if not arg:
                    arg = None
                else:
                    arg = arg.strip()
                    # Remote SMTP servers can send us UTF-8 content despite
                    # whether they've declared to do so or not.  Some old
                    # servers can send 8-bit data.  Use surrogateescape so
                    # that the fidelity of the decoding is preserved, and the
                    # original bytes can be retrieved.
                    if self.enable_SMTPUTF8:
                        arg = str(
                            arg, encoding='utf-8', errors='surrogateescape')
                    else:
                        try:
                            arg = str(arg, encoding='ascii', errors='strict')
                        except UnicodeDecodeError:
                            # This happens if enable_SMTPUTF8 is false, meaning
                            # that the server explicitly does not want to
                            # accept non-ASCII, but the client ignores that and
                            # sends non-ASCII anyway.
                            await self.push('500 Error: strict ASCII mode')
                            # Should we await self.handle_exception()?
                            continue
                max_sz = (self.command_size_limits[command]
                          if self.session.extended_smtp
                          else self.command_size_limit)
                if len(line) > max_sz:
                    await self.push('500 Command line too long')
                    continue
                if not self._tls_handshake_okay and command != 'QUIT':
                    await self.push(
                        '554 Command refused due to lack of security')
                    continue
                if (self.require_starttls
                        and not self._tls_protocol
                        and command not in ALLOWED_BEFORE_STARTTLS):
                    # RFC3207 part 4
                    await self.push('530 Must issue a STARTTLS command first')
                    continue

                if self._enforce_call_limit:
                    budget = call_limit[command]
                    if budget < 1:
                        log.warning(
                            "%r over limit for %s", self.session.peer, command
                        )
                        await self.push(
                            f"421 4.7.0 {command} sent too many times"
                        )
                        self.transport.close()
                        continue
                    call_limit[command] = budget - 1

                method = self._smtp_methods.get(command)
                if method is None:
                    log.warning("%r unrecognised: %s", self.session.peer, command)
                    bogus_budget -= 1
                    if bogus_budget < 1:
                        log.warning("%r too many bogus commands", self.session.peer)
                        await self.push(
                            "502 5.5.1 Too many unrecognized commands, goodbye."
                        )
                        self.transport.close()
                        continue
                    await self.push(
                        '500 Error: command "%s" not recognized' % command)
                    continue

                # Received a valid command, reset the timer.
                self._reset_timeout()
                await method(arg)
            except asyncio.CancelledError:
                # The connection got reset during the DATA command.
                # XXX If handler method raises ConnectionResetError, we should
                # verify that it was actually self._reader that was reset.
                log.info('%r Connection lost during _handle_client()',
                         self.session.peer)
                self._writer.close()
                raise
            except ConnectionResetError:
                log.info('%r Connection lost during _handle_client()',
                         self.session.peer)
                self._writer.close()
                raise
            except Exception as error:
                status = None
                try:
                    status = await self.handle_exception(error)
                except Exception as inner_error:
                    try:
                        log.exception('%r Exception in handle_exception()',
                                      self.session.peer)
                        status = '500 Error: ({}) {}'.format(
                            inner_error.__class__.__name__, str(inner_error))
                    except Exception:
                        status = '500 Error: Cannot describe error'
                finally:
                    if isinstance(error, TLSSetupException):
                        self.transport.close()
                        self.connection_lost(error)
                    else:
                        await self.push(status)

    async def check_helo_needed(self, helo: str = "HELO") -> bool:
        """
        Check if HELO/EHLO is needed.

        :param helo: The actual string of HELO/EHLO
        :return: True if HELO/EHLO is needed
        """
        if not self.session.host_name:
            await self.push(f'503 Error: send {helo} first')
            return True
        return False

    async def check_auth_needed(self, caller_method: str) -> bool:
        """
        Check if AUTH is needed.

        :param caller_method: The SMTP method needing a check (for logging)
        :return: True if AUTH is needed
        """
        if self._auth_required and not self.session.authenticated:
            log.info(f'{caller_method}: Authentication required')
            await self.push('530 5.7.0 Authentication required')
            return True
        return False

    # SMTP and ESMTP commands
    @syntax('HELO hostname')
    async def smtp_HELO(self, hostname):
        if not hostname:
            await self.push('501 Syntax: HELO hostname')
            return
        self._set_rset_state()
        self.session.extended_smtp = False
        status = await self._call_handler_hook('HELO', hostname)
        if status is MISSING:
            self.session.host_name = hostname
            status = '250 {}'.format(self.hostname)
        await self.push(status)

    @syntax('EHLO hostname')
    async def smtp_EHLO(self, hostname):
        if not hostname:
            await self.push('501 Syntax: EHLO hostname')
            return
        self._set_rset_state()
        self.session.extended_smtp = True
        await self.push('250-%s' % self.hostname)
        if self.data_size_limit:
            await self.push('250-SIZE %s' % self.data_size_limit)
            self.command_size_limits['MAIL'] += 26
        if not self._decode_data:
            await self.push('250-8BITMIME')
        if self.enable_SMTPUTF8:
            await self.push('250-SMTPUTF8')
            self.command_size_limits['MAIL'] += 10
        if self.tls_context and not self._tls_protocol:
            await self.push('250-STARTTLS')
        if hasattr(self, 'ehlo_hook'):
            warn('Use handler.handle_EHLO() instead of .ehlo_hook()',
                 DeprecationWarning)
            await self.ehlo_hook()
        if not self._auth_require_tls or self._tls_protocol:
            await self.push(
                "250-AUTH " + " ".join(sorted(self._auth_methods.keys()))
            )
        status = await self._call_handler_hook('EHLO', hostname)
        if status is MISSING:
            self.session.host_name = hostname
            status = '250 HELP'
        await self.push(status)

    @syntax('NOOP [ignored]')
    async def smtp_NOOP(self, arg):
        status = await self._call_handler_hook('NOOP', arg)
        await self.push('250 OK' if status is MISSING else status)

    @syntax('QUIT')
    async def smtp_QUIT(self, arg):
        if arg:
            await self.push('501 Syntax: QUIT')
        else:
            status = await self._call_handler_hook('QUIT')
            await self.push('221 Bye' if status is MISSING else status)
            self._handler_coroutine.cancel()
            self.transport.close()

    @syntax('STARTTLS', when='tls_context')
    async def smtp_STARTTLS(self, arg):
        if arg:
            await self.push('501 Syntax: STARTTLS')
            return
        if not self.tls_context:
            await self.push('454 TLS not available')
            return
        await self.push('220 Ready to start TLS')
        # Create a waiter Future to wait for SSL handshake to complete
        waiter = self.loop.create_future()
        # Create SSL layer.
        # noinspection PyTypeChecker
        self._tls_protocol = sslproto.SSLProtocol(
            self.loop,
            self,
            self.tls_context,
            waiter,
            server_side=True)
        # Reconfigure transport layer.  Keep a reference to the original
        # transport so that we can close it explicitly when the connection is
        # lost.  XXX BaseTransport.set_protocol() was added in Python 3.5.3 :(
        self._original_transport = self.transport
        self._original_transport._protocol = self._tls_protocol
        # Reconfigure the protocol layer.  Why is the app transport a protected
        # property, if it MUST be used externally?
        self.transport = self._tls_protocol._app_transport
        self._tls_protocol.connection_made(self._original_transport)
        # wait until handshake complete
        try:
            await waiter
        except asyncio.CancelledError:
            raise
        except Exception as error:
            raise TLSSetupException() from error

    @syntax("AUTH <mechanism>")
    async def smtp_AUTH(self, arg: str) -> None:
        if await self.check_helo_needed("EHLO"):
            return
        elif not self.session.extended_smtp:
            return await self.push("500 Error: command 'AUTH' not recognized")
        elif self._auth_require_tls and not self._tls_protocol:
<<<<<<< HEAD
            return await self.push("538 5.7.11 Encryption required for requested "
                                   "authentication mechanism")
        elif self.authenticated:
            return await self.push('503 Already authenticated')
=======
            await self.push("538 5.7.11 Encryption required for requested "
                            "authentication mechanism")
        elif self.session.authenticated:
            await self.push('503 Already authenticated')
>>>>>>> dcad6679
        elif not arg:
            return await self.push('501 Not enough value')

        args = arg.split()
        if len(args) > 2:
            return await self.push('501 Too many values')

        mechanism = args[0]
        if mechanism not in self._auth_methods:
            return await self.push('504 5.5.4 Unrecognized authentication type')

        CODE_SUCCESS = "235 2.7.0 Authentication successful"
        CODE_INVALID = "535 5.7.8 Authentication credentials invalid"
        status = await self._call_handler_hook('AUTH', args)
        if status is MISSING:
            auth_method = self._auth_methods[mechanism]
            if auth_method.is_builtin:
                log.debug(f"Using builtin auth_ hook for {mechanism}")
            else:
                log.debug(f"Using handler auth_ hook for {mechanism}")
            # Pass 'self' to method so external methods can leverage this
            # class's helper methods such as push()
            auth_result = await auth_method.method(self, args)
            log.debug(f"auth_{mechanism} returned {auth_result}")

            # New system using `authenticator` and AuthResult
            if isinstance(auth_result, AuthResult):
                self.authenticated = auth_result.success
                if auth_result.success:
                    _auth_data = auth_result.auth_data
                    self.session.auth_data = _auth_data
                    # Custom mechanisms might not implement the "login" attribute, and
                    # that's okay.
                    self.session.login_data = getattr(_auth_data, "login", None)
                    status = auth_result.message or CODE_SUCCESS
                else:
<<<<<<< HEAD
                    if auth_result.handled:
                        status = None
                    elif auth_result.message:
                        status = auth_result.message
                    else:
                        status = CODE_INVALID

            # Old system using `auth_callback` and _TriState
            elif auth_result is None:
                # None means there's an error already handled by method and
                # we don't need to do anything more
                status = None
            elif auth_result is MISSING or auth_result is False:
                # MISSING means no error in AUTH process, but credentials
                # is rejected / not valid
                status = CODE_INVALID
            else:
                self.authenticated = True
                self.session.login_data = auth_result
                status = CODE_SUCCESS

        if status is not None:  # pragma: no branch
            await self.push(status)
=======
                    self.session.login_data = login_data
                    status = '235 2.7.0 Authentication successful'
            if status is not None:  # pragma: no branch
                await self.push(status)
>>>>>>> dcad6679

    async def challenge_auth(
            self,
            challenge: AnyStr,
            encode_to_b64: bool = True,
    ) -> Union[_Missing, bytes]:
        """
        Send challenge during authentication. "334 " will be prefixed, so do NOT
        put "334 " at start of server_message.

        :param challenge: Challenge to send to client. Must be ASCII-encodable
        :param encode_to_b64: If true, then perform Base64 encoding on challenge
        :return: Response from client, or MISSING
        """
        challenge = (
            challenge.encode("ascii") if isinstance(challenge, str) else challenge
        )
        assert isinstance(challenge, bytes)
        # Trailing space is MANDATORY even if server_message is empty.
        # See https://tools.ietf.org/html/rfc4954#page-4 ¶ 5
        await self.push(
            b"334 " + (b64encode(challenge) if encode_to_b64 else challenge)
        )
        line = await self._reader.readline()
        blob: bytes = line.strip()
        # '*' handling in accordance with RFC4954
        if blob == b"*":
            log.warning("%r aborted AUTH with '*'", self.session.peer)
            await self.push("501 5.7.0 Auth aborted")
            return MISSING
        try:
            decoded_blob = b64decode(blob, validate=True)
        except binascii.Error:
            log.debug("%r can't decode base64: %s", self.session.peer, blob)
            await self.push("501 5.5.2 Can't decode base64")
            return MISSING
        return decoded_blob

<<<<<<< HEAD
    def _authenticate(self, mechanism, auth_data) -> AuthResult:
        if self._authenticator is not None:
            # self.envelope is likely still empty, but we'll pass it anyways to
            # make the invocation similar to the one in _call_handler_hook
            return self._authenticator(
                self, self.session, self.envelope, mechanism, auth_data
            )
        else:
            assert self._auth_callback is not None
            assert isinstance(auth_data, _LoginPassword)
            if self._auth_callback(mechanism, *auth_data):
                return AuthResult(True, True, None, auth_data.login)
            else:
                return AuthResult(False, False)
=======
    _334_PREFIX = re.compile(r"^334 ")

    async def _auth_interact(
            self,
            server_message: str
    ) -> Union[_Missing, bytes]:  # pragma: nocover
        warn(
            "_auth_interact will be deprecated in version 2.0. "
            "Please use challenge_auth() instead.",
            DeprecationWarning
        )
        return await self.challenge_auth(
            challenge=self._334_PREFIX.sub("", server_message),
            encode_to_b64=False,
        )
>>>>>>> dcad6679

    # IMPORTANT NOTES FOR THE auth_* METHODS
    # ======================================
    # Please note that there are two systems for return values in #2.
    #
    # 1. For internal methods, due to how they are called, we must ignore the first arg
    # 2. (OLD SYSTEM) All auth_* methods can return one of three values:
    #    - None: An error happened and handled;
    #            smtp_AUTH should do nothing more
    #    - MISSING or False: Authentication failed, but not because of error
    #    - [Any]: Authentication succeeded and this is the 'identity' of
    #             the SMTP user
    #      - 'identity' is not always username, depending on the auth mecha-
    #        nism. Might be a session key, a one-time user ID, or any kind of
    #        object, actually.
    #      - If the client provides "=" for username during interaction, the
<<<<<<< HEAD
    #        method MUST return b"" (empty bytes)
    # 2. (NEW SYSTEM) All auth_* methods must return an AuthResult object.
    #    For explanation on the object's attributes,
    #    see the AuthResult class definition.
=======
    #        method MUST return b"" (empty bytes) NOT None, because None has been
    #        used to indicate error/login failure.
>>>>>>> dcad6679
    # 3. Auth credentials checking is performed in the auth_* methods because
    #    more advanced auth mechanism might not return login+password pair
    #    (see #2 above)

<<<<<<< HEAD
    async def auth_PLAIN(self, _, args: List[str]) -> AuthResult:
        login_and_password: _TriStateType
        if len(args) == 1:
            # Trailing space is MANDATORY
            # See https://tools.ietf.org/html/rfc4954#page-4
            login_and_password = await self._auth_interact("334 ")
            if login_and_password is MISSING:
                return AuthResult(False)
        else:
            blob = args[1].encode()
            if blob == b"=":
                login_and_password = None
            else:
                try:
                    login_and_password = b64decode(blob, validate=True)
                except Exception:
                    await self.push("501 5.5.2 Can't decode base64")
                    return AuthResult(False)
        if login_and_password is None:
            login = password = None
        else:
            try:
                _, login, password = login_and_password.split(b"\x00")
            except ValueError:  # not enough args
                await self.push("501 5.5.2 Can't split auth value")
                return AuthResult(False)
        return self._authenticate("PLAIN", _LoginPassword(login, password))

    async def auth_LOGIN(self, _, args: List[str]) -> AuthResult:
        if len(args) > 1:
            try:
                login = b64decode(args[1].encode(), validate=True)
            except binascii.Error:
                await self.push("501 5.5.2 Can't decode base64")
                login = MISSING
        else:
            login: _TriStateType
            login = await self._auth_interact("334 " + self.AuthLoginUsernameChallenge)
=======
    async def auth_PLAIN(self, _, args: List[str]):
        login_and_password: _TriStateType
        if len(args) == 1:
            login_and_password = await self.challenge_auth("")
            if login_and_password is MISSING:
                return
        else:
            try:
                login_and_password = b64decode(args[1].encode(), validate=True)
            except Exception:
                await self.push("501 5.5.2 Can't decode base64")
                return
        try:
            # login data is "{authz_id}\x00{login_id}\x00{password}"
            # authz_id can be null, and currently ignored
            # See https://tools.ietf.org/html/rfc4616#page-3
            _, login, password = login_and_password.split(b"\x00")
        except ValueError:  # not enough args
            await self.push("501 5.5.2 Can't split auth value")
            return
        # Verify login data
        assert login is not None
        assert password is not None
        if self._auth_callback("PLAIN", login, password):
            return login
        else:
            return MISSING

    async def auth_LOGIN(self, _, args: List[str]):
        login: _TriStateType
        login = await self.challenge_auth(b"User Name\x00")
>>>>>>> dcad6679
        if login is MISSING:
            return AuthResult(False)
        #
        password: _TriStateType
<<<<<<< HEAD
        password = await self._auth_interact("334 " + self.AuthLoginPasswordChallenge)
        if password is MISSING:
            return AuthResult(False)
        #
        return self._authenticate("LOGIN", _LoginPassword(login, password))
=======
        password = await self.challenge_auth(b"Password\x00")
        if password is MISSING:
            return

        assert login is not None
        assert password is not None
        if self._auth_callback("LOGIN", login, password):
            return login
        else:
            return MISSING
>>>>>>> dcad6679

    def _strip_command_keyword(self, keyword, arg):
        keylen = len(keyword)
        if arg[:keylen].upper() == keyword:
            return arg[keylen:].strip()
        return None

    def _getaddr(self, arg):
        if not arg:
            return '', ''
        if arg.lstrip().startswith('<'):
            address, rest = get_angle_addr(arg)
        else:
            address, rest = get_addr_spec(arg)
        try:
            address = address.addr_spec
        except IndexError:
            # Workaround http://bugs.python.org/issue27931
            address = None
        return address, rest

    def _getparams(self, params):
        # Return params as dictionary. Return None if not all parameters
        # appear to be syntactically valid according to RFC 1869.
        result = {}
        for param in params:
            param, eq, value = param.partition('=')
            if not param.isalnum() or eq and not value:
                return None
            result[param] = value if eq else True
        return result

    def _syntax_available(self, method):
        if not hasattr(method, '__smtp_syntax__'):
            return False
        if method.__smtp_syntax_when__:
            return bool(getattr(self, method.__smtp_syntax_when__))
        return True

    @syntax('HELP [command]')
    async def smtp_HELP(self, arg: str) -> None:
        if await self.check_auth_needed("HELP"):
            return
        code = 250
        if arg:
            method = self._smtp_methods.get(arg.upper())
            if method and self._syntax_available(method):
                help_str = method.__smtp_syntax__
                if (self.session.extended_smtp
                        and method.__smtp_syntax_extended__):
                    help_str += method.__smtp_syntax_extended__
                await self.push('250 Syntax: ' + help_str)
                return
            code = 501
        commands = []
        for name, method in self._smtp_methods.items():
            if self._syntax_available(method):
                commands.append(name)
        commands.sort()
        await self.push(
            '{} Supported commands: {}'.format(code, ' '.join(commands)))

    @syntax('VRFY <address>')
    async def smtp_VRFY(self, arg: str) -> None:
        if await self.check_auth_needed("VRFY"):
            return
        if arg:
            try:
                address, params = self._getaddr(arg)
            except HeaderParseError:
                address = None
            if address is None:
                await self.push('502 Could not VRFY %s' % arg)
            else:
                status = await self._call_handler_hook('VRFY', address)
                await self.push(
                    '252 Cannot VRFY user, but will accept message '
                    'and attempt delivery'
                    if status is MISSING else status)
        else:
            await self.push('501 Syntax: VRFY <address>')

    @syntax('MAIL FROM: <address>', extended=' [SP <mail-parameters>]')
    async def smtp_MAIL(self, arg: str) -> None:
        if await self.check_helo_needed():
            return
        if await self.check_auth_needed("MAIL"):
            return
        syntaxerr = '501 Syntax: MAIL FROM: <address>'
        if self.session.extended_smtp:
            syntaxerr += ' [SP <mail-parameters>]'
        if arg is None:
            await self.push(syntaxerr)
            return
        arg = self._strip_command_keyword('FROM:', arg)
        if arg is None:
            await self.push(syntaxerr)
            return
        address, params = self._getaddr(arg)
        if address is None:
            await self.push(syntaxerr)
            return
        if not self.session.extended_smtp and params:
            await self.push(syntaxerr)
            return
        if self.envelope.mail_from:
            await self.push('503 Error: nested MAIL command')
            return
        mail_options = params.upper().split()
        params = self._getparams(mail_options)
        if params is None:
            await self.push(syntaxerr)
            return
        if not self._decode_data:
            body = params.pop('BODY', '7BIT')
            if body not in ['7BIT', '8BITMIME']:
                await self.push(
                    '501 Error: BODY can only be one of 7BIT, 8BITMIME')
                return
        smtputf8 = params.pop('SMTPUTF8', False)
        if not isinstance(smtputf8, bool):
            await self.push('501 Error: SMTPUTF8 takes no arguments')
            return
        if smtputf8 and not self.enable_SMTPUTF8:
            await self.push('501 Error: SMTPUTF8 disabled')
            return
        self.envelope.smtp_utf8 = smtputf8
        size = params.pop('SIZE', None)
        if size:
            if isinstance(size, bool) or not size.isdigit():
                await self.push(syntaxerr)
                return
            elif self.data_size_limit and int(size) > self.data_size_limit:
                await self.push(
                    '552 Error: message size exceeds fixed maximum message '
                    'size')
                return
        if len(params) > 0:
            await self.push(
                '555 MAIL FROM parameters not recognized or not implemented')
            return
        status = await self._call_handler_hook('MAIL', address, mail_options)
        if status is MISSING:
            self.envelope.mail_from = address
            self.envelope.mail_options.extend(mail_options)
            status = '250 OK'
        log.info('%r sender: %s', self.session.peer, address)
        await self.push(status)

    @syntax('RCPT TO: <address>', extended=' [SP <mail-parameters>]')
    async def smtp_RCPT(self, arg: str) -> None:
        if await self.check_helo_needed():
            return
        if await self.check_auth_needed("RCPT"):
            return
        if not self.envelope.mail_from:
            await self.push('503 Error: need MAIL command')
            return
        syntaxerr = '501 Syntax: RCPT TO: <address>'
        if self.session.extended_smtp:
            syntaxerr += ' [SP <mail-parameters>]'
        if arg is None:
            await self.push(syntaxerr)
            return
        arg = self._strip_command_keyword('TO:', arg)
        if arg is None:
            await self.push(syntaxerr)
            return
        address, params = self._getaddr(arg)
        if not address:
            await self.push(syntaxerr)
            return
        if not self.session.extended_smtp and params:
            await self.push(syntaxerr)
            return
        rcpt_options = params.upper().split()
        params = self._getparams(rcpt_options)
        if params is None:
            await self.push(syntaxerr)
            return
        # XXX currently there are no options we recognize.
        if len(params) > 0:
            await self.push(
                '555 RCPT TO parameters not recognized or not implemented')
            return
        status = await self._call_handler_hook('RCPT', address, rcpt_options)
        if status is MISSING:
            self.envelope.rcpt_tos.append(address)
            self.envelope.rcpt_options.extend(rcpt_options)
            status = '250 OK'
        log.info('%r recip: %s', self.session.peer, address)
        await self.push(status)

    @syntax('RSET')
    async def smtp_RSET(self, arg):
        if arg:
            await self.push('501 Syntax: RSET')
            return
        self._set_rset_state()
        if hasattr(self, 'rset_hook'):
            warn('Use handler.handle_RSET() instead of .rset_hook()',
                 DeprecationWarning)
            await self.rset_hook()
        status = await self._call_handler_hook('RSET')
        await self.push('250 OK' if status is MISSING else status)

    @syntax('DATA')
    async def smtp_DATA(self, arg: str) -> None:
        if await self.check_helo_needed():
            return
        if await self.check_auth_needed("DATA"):
            return
        if not self.envelope.rcpt_tos:
            await self.push('503 Error: need RCPT command')
            return
        if arg:
            await self.push('501 Syntax: DATA')
            return

        await self.push('354 End data with <CR><LF>.<CR><LF>')
        data: List[bytearray] = []

        num_bytes: int = 0
        limit: Optional[int] = self.data_size_limit
        line_fragments: List[bytes] = []
        state: _DataState = _DataState.NOMINAL
        while self.transport is not None:           # pragma: nobranch
            # Since eof_received cancels this coroutine,
            # readuntil() can never raise asyncio.IncompleteReadError.
            try:
                line: bytes = await self._reader.readuntil()
                log.debug('DATA readline: %s', line)
                assert line.endswith(b'\n')
            except asyncio.CancelledError:
                # The connection got reset during the DATA command.
                log.info('Connection lost during DATA')
                self._writer.close()
                raise
            except asyncio.LimitOverrunError as e:
                # The line exceeds StreamReader's "stream limit".
                # Delay SMTP Status Code sending until data receive is complete
                # This seems to be implied in RFC 5321 § 4.2.5
                if state == _DataState.NOMINAL:
                    # Transition to TOO_LONG only if we haven't gone TOO_MUCH yet
                    state = _DataState.TOO_LONG
                # Discard data immediately to prevent memory pressure
                data *= 0
                # Drain the stream anyways
                line = await self._reader.read(e.consumed)
                assert not line.endswith(b'\n')
            # A lone dot in a line signals the end of DATA.
            if not line_fragments and line == b'.\r\n':
                break
            num_bytes += len(line)
            if state == _DataState.NOMINAL and limit and num_bytes > limit:
                # Delay SMTP Status Code sending until data receive is complete
                # This seems to be implied in RFC 5321 § 4.2.5
                state = _DataState.TOO_MUCH
                # Discard data immediately to prevent memory pressure
                data *= 0
            line_fragments.append(line)
            if line.endswith(b'\n'):
                # Record data only if state is "NOMINAL"
                if state == _DataState.NOMINAL:
                    line = EMPTY_BARR.join(line_fragments)
                    if len(line) > self.line_length_limit:
                        # Theoretically we shouldn't reach this place. But it's always
                        # good to practice DEFENSIVE coding.
                        state = _DataState.TOO_LONG
                        # Discard data immediately to prevent memory pressure
                        data *= 0
                    else:
                        data.append(EMPTY_BARR.join(line_fragments))
                line_fragments *= 0

        # Day of reckoning! Let's take care of those out-of-nominal situations
        if state != _DataState.NOMINAL:
            if state == _DataState.TOO_LONG:
                await self.push("500 Line too long (see RFC5321 4.5.3.1.6)")
            elif state == _DataState.TOO_MUCH:  # pragma: nobranch
                await self.push('552 Error: Too much mail data')
            self._set_post_data_state()
            return

        # If unfinished_line is non-empty, then the connection was closed.
        assert not line_fragments

        # Remove extraneous carriage returns and de-transparency
        # according to RFC 5321, Section 4.5.2.
        for text in data:
            if text.startswith(b'.'):
                del text[0]
        original_content: bytes = EMPTYBYTES.join(data)
        # Discard data immediately to prevent memory pressure
        data *= 0

        if self._decode_data:
            if self.enable_SMTPUTF8:
                content = original_content.decode('utf-8', errors='surrogateescape')
            else:
                try:
                    content = original_content.decode('ascii', errors='strict')
                except UnicodeDecodeError:
                    # This happens if enable_smtputf8 is false, meaning that
                    # the server explicitly does not want to accept non-ascii,
                    # but the client ignores that and sends non-ascii anyway.
                    await self.push('500 Error: strict ASCII mode')
                    return
        else:
            content = original_content
        self.envelope.content = content
        self.envelope.original_content = original_content

        # Call the new API first if it's implemented.
        if "DATA" in self._handle_hooks:
            status = await self._call_handler_hook('DATA')
        else:
            # Backward compatibility.
            status = MISSING
            if hasattr(self.event_handler, 'process_message'):
                warn('Use handler.handle_DATA() instead of .process_message()',
                     DeprecationWarning)
                args = (self.session.peer, self.envelope.mail_from,
                        self.envelope.rcpt_tos, self.envelope.content)
                if asyncio.iscoroutinefunction(
                        self.event_handler.process_message):
                    status = await self.event_handler.process_message(*args)
                else:
                    status = self.event_handler.process_message(*args)
                # The deprecated API can return None which means, return the
                # default status.  Don't worry about coverage for this case as
                # it's a deprecated API that will go away after 1.0.
                if status is None:                  # pragma: nocover
                    status = MISSING
        self._set_post_data_state()
        await self.push('250 OK' if status is MISSING else status)

    # Commands that have not been implemented.
    async def smtp_EXPN(self, arg):
        await self.push('502 EXPN not implemented')<|MERGE_RESOLUTION|>--- conflicted
+++ resolved
@@ -45,11 +45,8 @@
     TOO_MUCH = enum.auto()
 
 
-<<<<<<< HEAD
+AuthCallbackType = Callable[[str, Optional[bytes], Optional[bytes]], bool]
 AuthenticatorType = Callable[["SMTP", "Session", "Envelope", str, Any], "AuthResult"]
-=======
-AuthCallbackType = Callable[[str, Optional[bytes], Optional[bytes]], bool]
->>>>>>> dcad6679
 AuthMechanismType = Callable[["SMTP", List[str]], Awaitable[Any]]
 _TriStateType = Union[None, _Missing, bytes]
 
@@ -64,7 +61,7 @@
     "AuthMechanismType",
     "MISSING",
 ]  # Will be added to by @public
-__version__ = '1.2.4a1'
+__version__ = '1.3.0a1'
 __ident__ = 'Python SMTP {}'.format(__version__)
 log = logging.getLogger('mail.log')
 
@@ -161,11 +158,6 @@
     return decorator
 
 
-<<<<<<< HEAD
-def login_always_fail(
-        mechanism: str, session: Session, login_data: _LoginPassword
-) -> bool:
-=======
 @public
 def auth_mechanism(actual_name: str):
     """
@@ -184,8 +176,9 @@
     return decorator
 
 
-def login_always_fail(mechanism, login, password):
->>>>>>> dcad6679
+def login_always_fail(
+        mechanism: str, session: Session, login_data: _LoginPassword
+) -> bool:
     return False
 
 
@@ -209,7 +202,6 @@
     # (RFC 5322 s 2.1.1 + RFC 6532 s 3.4) 998 octets + CRLF = 1000 octets
     # (RFC 5321 s 4.5.3.1.6) 1000 octets + "transparent dot" = 1001 octets
 
-<<<<<<< HEAD
     # base64-encoded 'User Name\x00'
     AuthLoginUsernameChallenge = "VXNlciBOYW1lAA=="
     # base64-encoded 'Password\x00'
@@ -228,29 +220,10 @@
                  auth_required=False,
                  auth_require_tls=True,
                  auth_exclude_mechanism: Optional[Iterable[str]] = None,
-                 auth_callback: Callable[[str, bytes, bytes], bool] = None,
+                 auth_callback: AuthCallbackType = None,
+                 command_call_limit: Union[int, Dict[str, int], None] = None,
                  authenticator: AuthenticatorType = None,
                  loop=None):
-=======
-    def __init__(
-            self, handler,
-            *,
-            data_size_limit=DATA_SIZE_DEFAULT,
-            enable_SMTPUTF8=False,
-            decode_data=False,
-            hostname=None,
-            ident=None,
-            tls_context: Optional[ssl.SSLContext] = None,
-            require_starttls=False,
-            timeout=300,
-            auth_required=False,
-            auth_require_tls=True,
-            auth_exclude_mechanism: Optional[Iterable[str]] = None,
-            auth_callback: AuthCallbackType = None,
-            command_call_limit: Union[int, Dict[str, int], None] = None,
-            loop=None,
-    ):
->>>>>>> dcad6679
         self.__ident__ = ident or __ident__
         self.loop = loop if loop else make_loop()
         super().__init__(
@@ -750,17 +723,10 @@
         elif not self.session.extended_smtp:
             return await self.push("500 Error: command 'AUTH' not recognized")
         elif self._auth_require_tls and not self._tls_protocol:
-<<<<<<< HEAD
             return await self.push("538 5.7.11 Encryption required for requested "
                                    "authentication mechanism")
-        elif self.authenticated:
+        elif self.session.authenticated:
             return await self.push('503 Already authenticated')
-=======
-            await self.push("538 5.7.11 Encryption required for requested "
-                            "authentication mechanism")
-        elif self.session.authenticated:
-            await self.push('503 Already authenticated')
->>>>>>> dcad6679
         elif not arg:
             return await self.push('501 Not enough value')
 
@@ -797,7 +763,6 @@
                     self.session.login_data = getattr(_auth_data, "login", None)
                     status = auth_result.message or CODE_SUCCESS
                 else:
-<<<<<<< HEAD
                     if auth_result.handled:
                         status = None
                     elif auth_result.message:
@@ -815,18 +780,12 @@
                 # is rejected / not valid
                 status = CODE_INVALID
             else:
-                self.authenticated = True
+
                 self.session.login_data = auth_result
                 status = CODE_SUCCESS
 
         if status is not None:  # pragma: no branch
             await self.push(status)
-=======
-                    self.session.login_data = login_data
-                    status = '235 2.7.0 Authentication successful'
-            if status is not None:  # pragma: no branch
-                await self.push(status)
->>>>>>> dcad6679
 
     async def challenge_auth(
             self,
@@ -865,22 +824,6 @@
             return MISSING
         return decoded_blob
 
-<<<<<<< HEAD
-    def _authenticate(self, mechanism, auth_data) -> AuthResult:
-        if self._authenticator is not None:
-            # self.envelope is likely still empty, but we'll pass it anyways to
-            # make the invocation similar to the one in _call_handler_hook
-            return self._authenticator(
-                self, self.session, self.envelope, mechanism, auth_data
-            )
-        else:
-            assert self._auth_callback is not None
-            assert isinstance(auth_data, _LoginPassword)
-            if self._auth_callback(mechanism, *auth_data):
-                return AuthResult(True, True, None, auth_data.login)
-            else:
-                return AuthResult(False, False)
-=======
     _334_PREFIX = re.compile(r"^334 ")
 
     async def _auth_interact(
@@ -896,7 +839,21 @@
             challenge=self._334_PREFIX.sub("", server_message),
             encode_to_b64=False,
         )
->>>>>>> dcad6679
+
+    def _authenticate(self, mechanism, auth_data) -> AuthResult:
+        if self._authenticator is not None:
+            # self.envelope is likely still empty, but we'll pass it anyways to
+            # make the invocation similar to the one in _call_handler_hook
+            return self._authenticator(
+                self, self.session, self.envelope, mechanism, auth_data
+            )
+        else:
+            assert self._auth_callback is not None
+            assert isinstance(auth_data, _LoginPassword)
+            if self._auth_callback(mechanism, *auth_data):
+                return AuthResult(True, True, None, auth_data.login)
+            else:
+                return AuthResult(False, False)
 
     # IMPORTANT NOTES FOR THE auth_* METHODS
     # ======================================
@@ -913,71 +870,28 @@
     #        nism. Might be a session key, a one-time user ID, or any kind of
     #        object, actually.
     #      - If the client provides "=" for username during interaction, the
-<<<<<<< HEAD
+    #        method MUST return b"" (empty bytes) NOT None, because None has been
+    #        used to indicate error/login failure.
     #        method MUST return b"" (empty bytes)
     # 2. (NEW SYSTEM) All auth_* methods must return an AuthResult object.
     #    For explanation on the object's attributes,
     #    see the AuthResult class definition.
-=======
-    #        method MUST return b"" (empty bytes) NOT None, because None has been
-    #        used to indicate error/login failure.
->>>>>>> dcad6679
     # 3. Auth credentials checking is performed in the auth_* methods because
     #    more advanced auth mechanism might not return login+password pair
     #    (see #2 above)
 
-<<<<<<< HEAD
     async def auth_PLAIN(self, _, args: List[str]) -> AuthResult:
-        login_and_password: _TriStateType
-        if len(args) == 1:
-            # Trailing space is MANDATORY
-            # See https://tools.ietf.org/html/rfc4954#page-4
-            login_and_password = await self._auth_interact("334 ")
-            if login_and_password is MISSING:
-                return AuthResult(False)
-        else:
-            blob = args[1].encode()
-            if blob == b"=":
-                login_and_password = None
-            else:
-                try:
-                    login_and_password = b64decode(blob, validate=True)
-                except Exception:
-                    await self.push("501 5.5.2 Can't decode base64")
-                    return AuthResult(False)
-        if login_and_password is None:
-            login = password = None
-        else:
-            try:
-                _, login, password = login_and_password.split(b"\x00")
-            except ValueError:  # not enough args
-                await self.push("501 5.5.2 Can't split auth value")
-                return AuthResult(False)
-        return self._authenticate("PLAIN", _LoginPassword(login, password))
-
-    async def auth_LOGIN(self, _, args: List[str]) -> AuthResult:
-        if len(args) > 1:
-            try:
-                login = b64decode(args[1].encode(), validate=True)
-            except binascii.Error:
-                await self.push("501 5.5.2 Can't decode base64")
-                login = MISSING
-        else:
-            login: _TriStateType
-            login = await self._auth_interact("334 " + self.AuthLoginUsernameChallenge)
-=======
-    async def auth_PLAIN(self, _, args: List[str]):
         login_and_password: _TriStateType
         if len(args) == 1:
             login_and_password = await self.challenge_auth("")
             if login_and_password is MISSING:
-                return
+                return AuthResult(success=False)
         else:
             try:
                 login_and_password = b64decode(args[1].encode(), validate=True)
             except Exception:
                 await self.push("501 5.5.2 Can't decode base64")
-                return
+                return AuthResult(success=False, handled=True)
         try:
             # login data is "{authz_id}\x00{login_id}\x00{password}"
             # authz_id can be null, and currently ignored
@@ -985,41 +899,24 @@
             _, login, password = login_and_password.split(b"\x00")
         except ValueError:  # not enough args
             await self.push("501 5.5.2 Can't split auth value")
-            return
+            return AuthResult(success=False, handled=True)
         # Verify login data
         assert login is not None
         assert password is not None
-        if self._auth_callback("PLAIN", login, password):
-            return login
-        else:
-            return MISSING
+        return self._authenticate("PLAIN", _LoginPassword(login, password))
 
     async def auth_LOGIN(self, _, args: List[str]):
         login: _TriStateType
-        login = await self.challenge_auth(b"User Name\x00")
->>>>>>> dcad6679
+        login = await self.challenge_auth(self.AuthLoginUsernameChallenge)
         if login is MISSING:
-            return AuthResult(False)
-        #
+            return AuthResult(success=False)
+
         password: _TriStateType
-<<<<<<< HEAD
-        password = await self._auth_interact("334 " + self.AuthLoginPasswordChallenge)
+        password = await self.challenge_auth(self.AuthLoginPasswordChallenge)
         if password is MISSING:
-            return AuthResult(False)
-        #
+            return AuthResult(success=False)
+
         return self._authenticate("LOGIN", _LoginPassword(login, password))
-=======
-        password = await self.challenge_auth(b"Password\x00")
-        if password is MISSING:
-            return
-
-        assert login is not None
-        assert password is not None
-        if self._auth_callback("LOGIN", login, password):
-            return login
-        else:
-            return MISSING
->>>>>>> dcad6679
 
     def _strip_command_keyword(self, keyword, arg):
         keylen = len(keyword)
