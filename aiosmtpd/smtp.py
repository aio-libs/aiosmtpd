# Copyright 2014-2021 The aiosmtpd Developers
# SPDX-License-Identifier: Apache-2.0

import asyncio
import asyncio.sslproto as sslproto
import binascii
import collections
<<<<<<< HEAD
import enum
import inspect
import logging
import re
import socket
import ssl
=======
import asyncio.sslproto as sslproto

from aiosmtpd import __version__
>>>>>>> 917b8c3c
from base64 import b64decode, b64encode
from email._header_value_parser import get_addr_spec, get_angle_addr
from email.errors import HeaderParseError
from typing import (
    Any,
    AnyStr,
    Awaitable,
    Callable,
    Dict,
    Iterable,
    List,
    NamedTuple,
    Optional,
    Tuple,
    Union,
)
from warnings import warn

import attr
from public import public


# region #### Custom Data Types #######################################################

class _Missing:
    def __repr__(self):
        return "MISSING"


class _AuthMechAttr(NamedTuple):
    method: "AuthMechanismType"
    is_builtin: bool


class _DataState(enum.Enum):
    NOMINAL = enum.auto()
    TOO_LONG = enum.auto()
    TOO_MUCH = enum.auto()


AuthCallbackType = Callable[[str, bytes, bytes], bool]
AuthenticatorType = Callable[["SMTP", "Session", "Envelope", str, Any], "AuthResult"]
AuthMechanismType = Callable[["SMTP", List[str]], Awaitable[Any]]
_TriStateType = Union[None, _Missing, bytes]


# endregion


# region #### Constant & Constant-likes ###############################################

__all__ = [
    "AuthCallbackType",
    "AuthMechanismType",
    "MISSING",
    "__version__",
]  # Will be added to by @public
<<<<<<< HEAD
__version__ = '1.3.0a9'
=======
>>>>>>> 917b8c3c
__ident__ = 'Python SMTP {}'.format(__version__)
log = logging.getLogger('mail.log')


BOGUS_LIMIT = 5
CALL_LIMIT_DEFAULT = 20
DATA_SIZE_DEFAULT = 2**25  # Where does this number come from, I wonder...
EMPTY_BARR = bytearray()
EMPTYBYTES = b''
MISSING = _Missing()
NEWLINE = '\n'
VALID_AUTHMECH = re.compile(r"[A-Z0-9_-]+\Z")

# https://tools.ietf.org/html/rfc3207.html#page-3
ALLOWED_BEFORE_STARTTLS = {"NOOP", "EHLO", "STARTTLS", "QUIT"}

# Auth hiding regexes
CLIENT_AUTH_B = re.compile(
    # Matches "AUTH" <mechanism> <whitespace_but_not_\r_nor_\n>
    br"(?P<authm>\s*AUTH\s+\S+[^\S\r\n]+)"
    # Param to AUTH <mechanism>. We only need to sanitize if param is given, which
    # for some mechanisms contain sensitive info. If no param is given, then we
    # can skip (match fails)
    br"(\S+)"
    # Optional bCRLF at end. Why optional? Because we also want to sanitize the
    # stripped line. If no bCRLF, then this group will be b""
    br"(?P<crlf>(?:\r\n)?)", re.IGNORECASE
)
"""Regex that matches 'AUTH <mech> <param>' commend"""

# endregion


@attr.s
class AuthResult:
    """
    Contains the result of authentication, to be returned to the smtp_AUTH method.
    All initialization arguments _must_ be keyworded!
    """

    success: bool = attr.ib(kw_only=True)
    """Indicates authentication is successful or not"""

    handled: bool = attr.ib(kw_only=True, default=True)
    """
    True means everything (including sending of status code) has been handled by the
    AUTH handler and smtp_AUTH should not do anything else.
    Applicable only if success == False.
    """

    message: Optional[str] = attr.ib(kw_only=True, default=None)
    """Optional message for additional handling by smtp_AUTH"""

    auth_data: Optional[Any] = attr.ib(kw_only=True, default=None)
    """
    Optional free-form authentication data. For the built-in mechanisms, it is usually
    an instance of LoginPassword. Other implementations are free to use any data
    structure here.
    """


@public
class LoginPassword(NamedTuple):
    login: bytes
    password: bytes


@public
class Session:
    def __init__(self, loop):
        self.peer = None
        self.ssl = None
        self.host_name = None
        self.extended_smtp = False
        self.loop = loop

        self.login_data = None
        """Legacy login_data, usually containing the username"""

        self.auth_data = None
        """
        New system *optional* authentication data;
        can contain anything returned by the authenticator callback.
        Can even be None; check `authenticated` attribute to determine
        if AUTH successful or not.
        """

        self.authenticated = None


@public
class Envelope:
    def __init__(self):
        self.mail_from = None
        self.mail_options = []
        self.smtp_utf8 = False
        self.content: Union[None, bytes, str] = None
        self.original_content = None
        self.rcpt_tos = []
        self.rcpt_options = []


# This is here to enable debugging output when the -E option is given to the
# unit test suite.  In that case, this function is mocked to set the debug
# level on the loop (as if PYTHONASYNCIODEBUG=1 were set).
def make_loop():
    return asyncio.get_event_loop()


@public
def syntax(text, extended=None, when: Optional[str] = None):
    """
    A @decorator that provides helptext for (E)SMTP HELP.
    Applies for smtp_* methods only!

    :param text: Help text for (E)SMTP HELP
    :param extended: Additional text for ESMTP HELP (appended to text)
    :param when: The name of the attribute of SMTP class to check; if the value
        of the attribute is false-y then HELP will not be available for the command
    """
    def decorator(f):
        f.__smtp_syntax__ = text
        f.__smtp_syntax_extended__ = extended
        f.__smtp_syntax_when__ = when
        return f
    return decorator


@public
def auth_mechanism(actual_name: str):
    """
    A @decorator to explicitly specifies the name of the AUTH mechanism implemented by
    the function/method this decorates

    :param actual_name: Name of AUTH mechanism. Must consists of [A-Z0-9_-] only.
        Will be converted to uppercase
    """
    def decorator(f):
        f.__auth_mechanism_name__ = actual_name
        return f
    actual_name = actual_name.upper()
    if not VALID_AUTHMECH.match(actual_name):
        raise ValueError(f"Invalid AUTH mechanism name: {actual_name}")
    return decorator


def login_always_fail(
        mechanism: str, login: bytes, password: bytes
) -> bool:
    return False


def is_int(o):
    return isinstance(o, int)


@public
class TLSSetupException(Exception):
    pass


@public
def sanitize(text: bytes) -> bytes:
    m = CLIENT_AUTH_B.match(text)
    if m:
        return m.group("authm") + b"********" + m.group("crlf")
    return text


@public
def sanitized_log(func: Callable, msg: AnyStr, *args, **kwargs):
    """
    Sanitize args before passing to a logging function.
    """
    sanitized_args = [
        sanitize(a) if isinstance(a, bytes) else a
        for a in args
    ]
    func(msg, *sanitized_args, **kwargs)


@public
class SMTP(asyncio.StreamReaderProtocol):
    command_size_limit = 512
    command_size_limits: Dict[str, int] = collections.defaultdict(
        lambda x=command_size_limit: x)
    line_length_limit = 1001
    """Maximum line length according to RFC 5321 s 4.5.3.1.6"""
    # The number comes from this calculation:
    # (RFC 5322 s 2.1.1 + RFC 6532 s 3.4) 998 octets + CRLF = 1000 octets
    # (RFC 5321 s 4.5.3.1.6) 1000 octets + "transparent dot" = 1001 octets

    AuthLoginUsernameChallenge = "User Name\x00"
    AuthLoginPasswordChallenge = "Password\x00"

    def __init__(self, handler,
                 *,
                 data_size_limit=DATA_SIZE_DEFAULT,
                 enable_SMTPUTF8=False,
                 decode_data=False,
                 hostname=None,
                 ident=None,
                 tls_context: Optional[ssl.SSLContext] = None,
                 require_starttls=False,
                 timeout=300,
                 auth_required=False,
                 auth_require_tls=True,
                 auth_exclude_mechanism: Optional[Iterable[str]] = None,
                 auth_callback: AuthCallbackType = None,
                 command_call_limit: Union[int, Dict[str, int], None] = None,
                 authenticator: AuthenticatorType = None,
                 loop=None):
        self.__ident__ = ident or __ident__
        self.loop = loop if loop else make_loop()
        super().__init__(
            asyncio.StreamReader(loop=self.loop, limit=self.line_length_limit),
            client_connected_cb=self._client_connected_cb,
            loop=self.loop)
        self.event_handler = handler
        assert data_size_limit is None or isinstance(data_size_limit, int)
        self.data_size_limit = data_size_limit
        self.enable_SMTPUTF8 = enable_SMTPUTF8
        self._decode_data = decode_data
        self.command_size_limits.clear()
        if hostname:
            self.hostname = hostname
        else:
            self.hostname = socket.getfqdn()
        self.tls_context = tls_context
        if tls_context:
            if (tls_context.verify_mode
                    not in {ssl.CERT_NONE, ssl.CERT_OPTIONAL}):
                log.warning("tls_context.verify_mode not in {CERT_NONE, "
                            "CERT_OPTIONAL}; this might cause client "
                            "connection problems")
            elif tls_context.check_hostname:
                log.warning("tls_context.check_hostname == True; "
                            "this might cause client connection problems")
        self.require_starttls = tls_context and require_starttls
        self._timeout_duration = timeout
        self._timeout_handle = None
        self._tls_handshake_okay = True
        self._tls_protocol = None
        self._original_transport = None
        self.session = None
        self.envelope = None
        self.transport = None
        self._handler_coroutine = None
        if not auth_require_tls and auth_required:
            warn("Requiring AUTH while not requiring TLS "
                 "can lead to security vulnerabilities!")
            log.warning("auth_required == True but auth_require_tls == False")
        self._auth_require_tls = auth_require_tls

        self._authenticator: Optional[AuthenticatorType]
        self._auth_callback: Optional[AuthCallbackType]
        if authenticator is not None:
            self._authenticator = authenticator
            self._auth_callback = None
        else:
            self._auth_callback = auth_callback or login_always_fail
            self._authenticator = None

        self._auth_required = auth_required

        # Get hooks & methods to significantly speedup getattr's
        self._auth_methods: Dict[str, _AuthMechAttr] = {
            getattr(
                mfunc, "__auth_mechanism_name__",
                mname.replace("auth_", "").replace("__", "-")
            ): _AuthMechAttr(mfunc, obj is self)
            for obj in (self, handler)
            for mname, mfunc in inspect.getmembers(obj)
            if mname.startswith("auth_")
        }
        for m in (auth_exclude_mechanism or []):
            self._auth_methods.pop(m, None)
        log.info(
            "Available AUTH mechanisms: "
            + " ".join(
                m + "(builtin)" if impl.is_builtin else m
                for m, impl in sorted(self._auth_methods.items())
            )
        )
        self._handle_hooks: Dict[str, Callable] = {
            m.replace("handle_", ""): getattr(handler, m)
            for m in dir(handler)
            if m.startswith("handle_")
        }

        # When we've deprecated the 4-arg form of handle_EHLO,
        # we can -- and should -- remove this whole code block
        ehlo_hook = self._handle_hooks.get("EHLO", None)
        if ehlo_hook is None:
            self._ehlo_hook_ver = None
        else:
            ehlo_hook_params = inspect.signature(ehlo_hook).parameters
            if len(ehlo_hook_params) == 4:
                self._ehlo_hook_ver = "old"
                warn("Use the 5-argument handle_EHLO() hook instead of "
                     "the 4-argument handle_EHLO() hook; "
                     "support for the 4-argument handle_EHLO() hook will be "
                     "removed in version 2.0",
                     DeprecationWarning)
            elif len(ehlo_hook_params) == 5:
                self._ehlo_hook_ver = "new"
            else:
                raise RuntimeError("Unsupported EHLO Hook")

        self._smtp_methods: Dict[str, Any] = {
            m.replace("smtp_", ""): getattr(self, m)
            for m in dir(self)
            if m.startswith("smtp_")
        }

        self._call_limit_default: int
        if command_call_limit is None:
            self._enforce_call_limit = False
        else:
            self._enforce_call_limit = True
            if isinstance(command_call_limit, int):
                self._call_limit_base = {}
                self._call_limit_default = command_call_limit
            elif isinstance(command_call_limit, dict):
                if not all(map(is_int, command_call_limit.values())):
                    raise TypeError("All command_call_limit values must be int")
                self._call_limit_base = command_call_limit
                self._call_limit_default = command_call_limit.get(
                    "*", CALL_LIMIT_DEFAULT
                )
            else:
                raise TypeError("command_call_limit must be int or Dict[str, int]")

    def _create_session(self):
        return Session(self.loop)

    def _create_envelope(self):
        return Envelope()

    async def _call_handler_hook(self, command, *args):
        hook = self._handle_hooks.get(command)
        if hook is None:
            return MISSING
        status = await hook(self, self.session, self.envelope, *args)
        return status

    @property
    def max_command_size_limit(self):
        try:
            return max(self.command_size_limits.values())
        except ValueError:
            return self.command_size_limit

    def connection_made(self, transport):
        # Reset state due to rfc3207 part 4.2.
        self._set_rset_state()
        self.session = self._create_session()
        self.session.peer = transport.get_extra_info('peername')
        self._reset_timeout()
        seen_starttls = (self._original_transport is not None)
        if self.transport is not None and seen_starttls:
            # It is STARTTLS connection over normal connection.
            self._reader._transport = transport
            self._writer._transport = transport
            self.transport = transport
            # Do SSL certificate checking as rfc3207 part 4.1 says.  Why is
            # _extra a protected attribute?
            self.session.ssl = self._tls_protocol._extra
            hook = self._handle_hooks.get("STARTTLS")
            if hook is None:
                self._tls_handshake_okay = True
            else:
                self._tls_handshake_okay = hook(
                    self, self.session, self.envelope)
        else:
            super().connection_made(transport)
            self.transport = transport
            log.info('Peer: %r', self.session.peer)
            # Process the client's requests.
            self._handler_coroutine = self.loop.create_task(
                self._handle_client())

    def connection_lost(self, error):
        log.info('%r connection lost', self.session.peer)
        self._timeout_handle.cancel()
        # If STARTTLS was issued, then our transport is the SSL protocol
        # transport, and we need to close the original transport explicitly,
        # otherwise an unexpected eof_received() will be called *after* the
        # connection_lost().  At that point the stream reader will already be
        # destroyed and we'll get a traceback in super().eof_received() below.
        if self._original_transport is not None:
            self._original_transport.close()
        super().connection_lost(error)
        self._handler_coroutine.cancel()
        self.transport = None

    def eof_received(self):
        log.info('%r EOF received', self.session.peer)
        self._handler_coroutine.cancel()
        if self.session.ssl is not None:
            # If STARTTLS was issued, return False, because True has no effect
            # on an SSL transport and raises a warning. Our superclass has no
            # way of knowing we switched to SSL so it might return True.
            return False
        return super().eof_received()

    def _reset_timeout(self):
        if self._timeout_handle is not None:
            self._timeout_handle.cancel()

        self._timeout_handle = self.loop.call_later(
            self._timeout_duration, self._timeout_cb)

    def _timeout_cb(self):
        log.info('%r connection timeout', self.session.peer)

        # Calling close() on the transport will trigger connection_lost(),
        # which gracefully closes the SSL transport if required and cleans
        # up state.
        self.transport.close()

    def _client_connected_cb(self, reader, writer):
        # This is redundant since we subclass StreamReaderProtocol, but I like
        # the shorter names.
        self._reader = reader
        self._writer = writer

    def _set_post_data_state(self):
        """Reset state variables to their post-DATA state."""
        self.envelope = self._create_envelope()

    def _set_rset_state(self):
        """Reset all state variables except the greeting."""
        self._set_post_data_state()

    async def push(self, status: AnyStr):
        if isinstance(status, str):
            response = bytes(
                status, 'utf-8' if self.enable_SMTPUTF8 else 'ascii')
        else:
            response = status
        assert isinstance(response, bytes)
        self._writer.write(response + b"\r\n")
        log.debug("%r << %r", self.session.peer, response)
        await self._writer.drain()

    async def handle_exception(self, error):
        if hasattr(self.event_handler, 'handle_exception'):
            status = await self.event_handler.handle_exception(error)
            return status
        else:
            log.exception('%r SMTP session exception', self.session.peer)
            status = '500 Error: ({}) {}'.format(
                error.__class__.__name__, str(error))
            return status

    async def _handle_client(self):
        log.info('%r handling connection', self.session.peer)
        await self.push('220 {} {}'.format(self.hostname, self.__ident__))
        if self._enforce_call_limit:
            call_limit = collections.defaultdict(
                lambda x=self._call_limit_default: x,
                self._call_limit_base
            )
        else:
            # Not used, but this silences code inspection tools
            call_limit = {}
        bogus_budget = BOGUS_LIMIT
        while self.transport is not None:   # pragma: nobranch
            try:
                try:
                    line = await self._reader.readuntil()
                except asyncio.LimitOverrunError as error:
                    # Line too long. Read until end of line before sending 500.
                    await self._reader.read(error.consumed)
                    while True:
                        try:
                            await self._reader.readuntil()
                            break
                        except asyncio.LimitOverrunError as e:
                            # Line is even longer...
                            await self._reader.read(e.consumed)
                            continue
                    # Now that we have read a full line from the client,
                    # send error response and read the next command line.
                    await self.push('500 Command line too long')
                    continue
                sanitized_log(log.debug, '_handle_client readline: %r', line)
                # XXX this rstrip may not completely preserve old behavior.
                line = line.rstrip(b'\r\n')
                sanitized_log(log.info, '%r >> %r', self.session.peer, line)
                if not line:
                    await self.push('500 Error: bad syntax')
                    continue
                command, _, arg = line.partition(b" ")
                # Decode to string only the command name part, which must be
                # ASCII as per RFC.  If there is an argument, it is decoded to
                # UTF-8/surrogateescape so that non-UTF-8 data can be
                # re-encoded back to the original bytes when the SMTP command
                # is handled.
                try:
                    command = command.upper().decode(encoding='ascii')
                except UnicodeDecodeError:
                    await self.push('500 Error: bad syntax')
                    continue
                if not arg:
                    arg = None
                else:
                    arg = arg.strip()
                    # Remote SMTP servers can send us UTF-8 content despite
                    # whether they've declared to do so or not.  Some old
                    # servers can send 8-bit data.  Use surrogateescape so
                    # that the fidelity of the decoding is preserved, and the
                    # original bytes can be retrieved.
                    if self.enable_SMTPUTF8:
                        arg = str(
                            arg, encoding='utf-8', errors='surrogateescape')
                    else:
                        try:
                            arg = str(arg, encoding='ascii', errors='strict')
                        except UnicodeDecodeError:
                            # This happens if enable_SMTPUTF8 is false, meaning
                            # that the server explicitly does not want to
                            # accept non-ASCII, but the client ignores that and
                            # sends non-ASCII anyway.
                            await self.push('500 Error: strict ASCII mode')
                            # Should we await self.handle_exception()?
                            continue
                max_sz = (self.command_size_limits[command]
                          if self.session.extended_smtp
                          else self.command_size_limit)
                if len(line) > max_sz:
                    await self.push('500 Command line too long')
                    continue
                if not self._tls_handshake_okay and command != 'QUIT':
                    await self.push(
                        '554 Command refused due to lack of security')
                    continue
                if (self.require_starttls
                        and not self._tls_protocol
                        and command not in ALLOWED_BEFORE_STARTTLS):
                    # RFC3207 part 4
                    await self.push('530 Must issue a STARTTLS command first')
                    continue

                if self._enforce_call_limit:
                    budget = call_limit[command]
                    if budget < 1:
                        log.warning(
                            "%r over limit for %s", self.session.peer, command
                        )
                        await self.push(
                            f"421 4.7.0 {command} sent too many times"
                        )
                        self.transport.close()
                        continue
                    call_limit[command] = budget - 1

                method = self._smtp_methods.get(command)
                if method is None:
                    log.warning("%r unrecognised: %s", self.session.peer, command)
                    bogus_budget -= 1
                    if bogus_budget < 1:
                        log.warning("%r too many bogus commands", self.session.peer)
                        await self.push(
                            "502 5.5.1 Too many unrecognized commands, goodbye."
                        )
                        self.transport.close()
                        continue
                    await self.push(
                        '500 Error: command "%s" not recognized' % command)
                    continue

                # Received a valid command, reset the timer.
                self._reset_timeout()
                await method(arg)
            except asyncio.CancelledError:
                # The connection got reset during the DATA command.
                # XXX If handler method raises ConnectionResetError, we should
                # verify that it was actually self._reader that was reset.
                log.info('%r Connection lost during _handle_client()',
                         self.session.peer)
                self._writer.close()
                raise
            except ConnectionResetError:
                log.info('%r Connection lost during _handle_client()',
                         self.session.peer)
                self._writer.close()
                raise
            except Exception as error:
                status = None
                try:
                    status = await self.handle_exception(error)
                except Exception as inner_error:
                    try:
                        log.exception('%r Exception in handle_exception()',
                                      self.session.peer)
                        status = '500 Error: ({}) {}'.format(
                            inner_error.__class__.__name__, str(inner_error))
                    except Exception:
                        status = '500 Error: Cannot describe error'
                finally:
                    if isinstance(error, TLSSetupException):
                        self.transport.close()
                        self.connection_lost(error)
                    else:
                        await self.push(status)

    async def check_helo_needed(self, helo: str = "HELO") -> bool:
        """
        Check if HELO/EHLO is needed.

        :param helo: The actual string of HELO/EHLO
        :return: True if HELO/EHLO is needed
        """
        if not self.session.host_name:
            await self.push(f'503 Error: send {helo} first')
            return True
        return False

    async def check_auth_needed(self, caller_method: str) -> bool:
        """
        Check if AUTH is needed.

        :param caller_method: The SMTP method needing a check (for logging)
        :return: True if AUTH is needed
        """
        if self._auth_required and not self.session.authenticated:
            log.info(f'{caller_method}: Authentication required')
            await self.push('530 5.7.0 Authentication required')
            return True
        return False

    # SMTP and ESMTP commands
    @syntax('HELO hostname')
    async def smtp_HELO(self, hostname):
        if not hostname:
            await self.push('501 Syntax: HELO hostname')
            return
        self._set_rset_state()
        self.session.extended_smtp = False
        status = await self._call_handler_hook('HELO', hostname)
        if status is MISSING:
            self.session.host_name = hostname
            status = '250 {}'.format(self.hostname)
        await self.push(status)

    @syntax('EHLO hostname')
    async def smtp_EHLO(self, hostname):
        if not hostname:
            await self.push('501 Syntax: EHLO hostname')
            return

        response = []
        self._set_rset_state()
        self.session.extended_smtp = True
        response.append('250-%s' % self.hostname)
        if self.data_size_limit:
            response.append('250-SIZE %s' % self.data_size_limit)
            self.command_size_limits['MAIL'] += 26
        if not self._decode_data:
            response.append('250-8BITMIME')
        if self.enable_SMTPUTF8:
            response.append('250-SMTPUTF8')
            self.command_size_limits['MAIL'] += 10
        if self.tls_context and not self._tls_protocol:
            response.append('250-STARTTLS')
        if not self._auth_require_tls or self._tls_protocol:
            response.append(
                "250-AUTH " + " ".join(sorted(self._auth_methods.keys()))
            )

        if hasattr(self, 'ehlo_hook'):
            warn('Use handler.handle_EHLO() instead of .ehlo_hook()',
                 DeprecationWarning)
            await self.ehlo_hook()

        if self._ehlo_hook_ver is None:
            self.session.host_name = hostname
            response.append('250 HELP')
        elif self._ehlo_hook_ver == "old":
            # Old behavior: Send all responses first...
            for r in response:
                await self.push(r)
            # ... then send the response from the hook.
            response = [await self._call_handler_hook("EHLO", hostname)]
            # (The hook might internally send its own responses.)
        elif self._ehlo_hook_ver == "new":  # pragma: nobranch
            # New behavior: hand over list of responses so far to the hook, and
            # REPLACE existing list of responses with what the hook returns.
            # We will handle the push()ing
            response.append('250 HELP')
            response = await self._call_handler_hook("EHLO", hostname, response)

        for r in response:
            await self.push(r)

    @syntax('NOOP [ignored]')
    async def smtp_NOOP(self, arg):
        status = await self._call_handler_hook('NOOP', arg)
        await self.push('250 OK' if status is MISSING else status)

    @syntax('QUIT')
    async def smtp_QUIT(self, arg):
        if arg:
            await self.push('501 Syntax: QUIT')
        else:
            status = await self._call_handler_hook('QUIT')
            await self.push('221 Bye' if status is MISSING else status)
            self._handler_coroutine.cancel()
            self.transport.close()

    @syntax('STARTTLS', when='tls_context')
    async def smtp_STARTTLS(self, arg):
        if arg:
            await self.push('501 Syntax: STARTTLS')
            return
        if not self.tls_context:
            await self.push('454 TLS not available')
            return
        await self.push('220 Ready to start TLS')
        # Create a waiter Future to wait for SSL handshake to complete
        waiter = self.loop.create_future()
        # Create SSL layer.
        # noinspection PyTypeChecker
        self._tls_protocol = sslproto.SSLProtocol(
            self.loop,
            self,
            self.tls_context,
            waiter,
            server_side=True)
        # Reconfigure transport layer.  Keep a reference to the original
        # transport so that we can close it explicitly when the connection is
        # lost.  XXX BaseTransport.set_protocol() was added in Python 3.5.3 :(
        self._original_transport = self.transport
        self._original_transport._protocol = self._tls_protocol
        # Reconfigure the protocol layer.  Why is the app transport a protected
        # property, if it MUST be used externally?
        self.transport = self._tls_protocol._app_transport
        self._tls_protocol.connection_made(self._original_transport)
        # wait until handshake complete
        try:
            await waiter
        except asyncio.CancelledError:
            raise
        except Exception as error:
            raise TLSSetupException() from error

    @syntax("AUTH <mechanism>")
    async def smtp_AUTH(self, arg: str) -> None:
        if await self.check_helo_needed("EHLO"):
            return
        elif not self.session.extended_smtp:
            return await self.push("500 Error: command 'AUTH' not recognized")
        elif self._auth_require_tls and not self._tls_protocol:
            return await self.push("538 5.7.11 Encryption required for requested "
                                   "authentication mechanism")
        elif self.session.authenticated:
            return await self.push('503 Already authenticated')
        elif not arg:
            return await self.push('501 Not enough value')

        args = arg.split()
        if len(args) > 2:
            return await self.push('501 Too many values')

        mechanism = args[0]
        if mechanism not in self._auth_methods:
            return await self.push('504 5.5.4 Unrecognized authentication type')

        CODE_SUCCESS = "235 2.7.0 Authentication successful"
        CODE_INVALID = "535 5.7.8 Authentication credentials invalid"
        status = await self._call_handler_hook('AUTH', args)
        if status is MISSING:
            auth_method = self._auth_methods[mechanism]
            if auth_method.is_builtin:
                log.debug(f"Using builtin auth_ hook for {mechanism}")
            else:
                log.debug(f"Using handler auth_ hook for {mechanism}")
            # Pass 'self' to method so external methods can leverage this
            # class's helper methods such as push()
            auth_result = await auth_method.method(self, args)
            log.debug(f"auth_{mechanism} returned {auth_result}")

            # New system using `authenticator` and AuthResult
            if isinstance(auth_result, AuthResult):
                if auth_result.success:
                    self.session.authenticated = True
                    _auth_data = auth_result.auth_data
                    self.session.auth_data = _auth_data
                    # Custom mechanisms might not implement the "login" attribute, and
                    # that's okay.
                    self.session.login_data = getattr(_auth_data, "login", None)
                    status = auth_result.message or CODE_SUCCESS
                else:
                    if auth_result.handled:
                        status = None
                    elif auth_result.message:
                        status = auth_result.message
                    else:
                        status = CODE_INVALID

            # Old system using `auth_callback` and _TriState
            elif auth_result is None:
                # None means there's an error already handled by method and
                # we don't need to do anything more
                status = None
            elif auth_result is MISSING or auth_result is False:
                # MISSING means no error in AUTH process, but credentials
                # is rejected / not valid
                status = CODE_INVALID
            else:

                self.session.login_data = auth_result
                status = CODE_SUCCESS

        if status is not None:  # pragma: no branch
            await self.push(status)

    async def challenge_auth(
            self,
            challenge: AnyStr,
            encode_to_b64: bool = True,
            log_client_response: bool = False,
    ) -> Union[_Missing, bytes]:
        """
        Send challenge during authentication. "334 " will be prefixed, so do NOT
        put "334 " at start of server_message.

        :param challenge: Challenge to send to client. If str, will be utf8-encoded.
        :param encode_to_b64: If true, then perform Base64 encoding on challenge
        :param log_client_response: Perform logging of client's response.
            WARNING: Might cause leak of sensitive information! Do not turn on
            unless _absolutely_ necessary!
        :return: Response from client, or MISSING
        """
        challenge = (
            challenge.encode() if isinstance(challenge, str) else challenge
        )
        assert isinstance(challenge, bytes)
        # Trailing space is MANDATORY even if challenge is empty.
        # See:
        #   - https://tools.ietf.org/html/rfc4954#page-4 ¶ 5
        #   - https://tools.ietf.org/html/rfc4954#page-13 "continue-req"
        challenge = b"334 " + (b64encode(challenge) if encode_to_b64 else challenge)
        log.debug("%r << challenge: %r", self.session.peer, challenge)
        await self.push(challenge)
        line = await self._reader.readline()
        if log_client_response:
            warn("AUTH interaction logging is enabled!")
            warn("Sensitive information might be leaked!")
            log.debug("%r >> %r", self.session.peer, line)
        blob: bytes = line.strip()
        # '*' handling in accordance with RFC4954
        if blob == b"*":
            log.warning("%r aborted AUTH with '*'", self.session.peer)
            await self.push("501 5.7.0 Auth aborted")
            return MISSING
        try:
            decoded_blob = b64decode(blob, validate=True)
        except binascii.Error:
            log.debug("%r can't decode base64: %s", self.session.peer, blob)
            await self.push("501 5.5.2 Can't decode base64")
            return MISSING
        return decoded_blob

    _334_PREFIX = re.compile(r"^334 ")

    async def _auth_interact(
            self,
            server_message: str
    ) -> Union[_Missing, bytes]:  # pragma: nocover
        warn(
            "_auth_interact will be deprecated in version 2.0. "
            "Please use challenge_auth() instead.",
            DeprecationWarning
        )
        return await self.challenge_auth(
            challenge=self._334_PREFIX.sub("", server_message),
            encode_to_b64=False,
        )

    def _authenticate(self, mechanism, auth_data) -> AuthResult:
        if self._authenticator is not None:
            # self.envelope is likely still empty, but we'll pass it anyways to
            # make the invocation similar to the one in _call_handler_hook
            return self._authenticator(
                self, self.session, self.envelope, mechanism, auth_data
            )
        else:
            assert self._auth_callback is not None
            assert isinstance(auth_data, LoginPassword)
            if self._auth_callback(mechanism, *auth_data):
                return AuthResult(success=True, handled=True, auth_data=auth_data)
            else:
                return AuthResult(success=False, handled=False)

    # IMPORTANT NOTES FOR THE auth_* METHODS
    # ======================================
    # Please note that there are two systems for return values in #2.
    #
    # 1. For internal methods, due to how they are called, we must ignore the first arg
    # 2. (OLD SYSTEM) All auth_* methods can return one of three values:
    #    - None: An error happened and handled;
    #            smtp_AUTH should do nothing more
    #    - MISSING or False: Authentication failed, but not because of error
    #    - [Any]: Authentication succeeded and this is the 'identity' of
    #             the SMTP user
    #      - 'identity' is not always username, depending on the auth mecha-
    #        nism. Might be a session key, a one-time user ID, or any kind of
    #        object, actually.
    # 2. (NEW SYSTEM) All auth_* methods must return an AuthResult object.
    #    For explanation on the object's attributes,
    #    see the AuthResult class definition.
    # 3. Auth credentials checking is performed in the auth_* methods because
    #    more advanced auth mechanism might not return login+password pair
    #    (see #2 above)

    async def auth_PLAIN(self, _, args: List[str]) -> AuthResult:
        login_and_password: _TriStateType
        if len(args) == 1:
            login_and_password = await self.challenge_auth("")
            if login_and_password is MISSING:
                return AuthResult(success=False)
        else:
            try:
                login_and_password = b64decode(args[1].encode(), validate=True)
            except Exception:
                await self.push("501 5.5.2 Can't decode base64")
                return AuthResult(success=False, handled=True)
        try:
            # login data is "{authz_id}\x00{login_id}\x00{password}"
            # authz_id can be null, and currently ignored
            # See https://tools.ietf.org/html/rfc4616#page-3
            _, login, password = login_and_password.split(b"\x00")
        except ValueError:  # not enough args
            await self.push("501 5.5.2 Can't split auth value")
            return AuthResult(success=False, handled=True)
        # Verify login data
        assert login is not None
        assert password is not None
        return self._authenticate("PLAIN", LoginPassword(login, password))

    async def auth_LOGIN(self, _, args: List[str]):
        login: _TriStateType
        if len(args) == 1:
            # Client sent only "AUTH LOGIN"
            login = await self.challenge_auth(self.AuthLoginUsernameChallenge)
            if login is MISSING:
                return AuthResult(success=False)
        else:
            # Client sent "AUTH LOGIN <b64-encoded-username>"
            try:
                login = b64decode(args[1].encode(), validate=True)
            except Exception:
                await self.push("501 5.5.2 Can't decode base64")
                return AuthResult(success=False, handled=True)
        assert login is not None

        password: _TriStateType
        password = await self.challenge_auth(self.AuthLoginPasswordChallenge)
        if password is MISSING:
            return AuthResult(success=False)
        assert password is not None

        return self._authenticate("LOGIN", LoginPassword(login, password))

    def _strip_command_keyword(self, keyword, arg):
        keylen = len(keyword)
        if arg[:keylen].upper() == keyword:
            return arg[keylen:].strip()
        return None

    def _getaddr(self, arg) -> Tuple[Optional[str], Optional[str]]:
        """
        Try to parse address given in SMTP command.

        Returns address=None if arg can't be parsed properly (get_angle_addr /
        get_addr_spec raised HeaderParseError)
        """
        if not arg:
            return '', ''
        try:
            if arg.lstrip().startswith('<'):
                address, rest = get_angle_addr(arg)
            else:
                address, rest = get_addr_spec(arg)
        except HeaderParseError:
            return None, None
        address = address.addr_spec
        localpart, atsign, domainpart = address.rpartition("@")
        if len(localpart) > 64:  # RFC 5321 § 4.5.3.1.1
            return None, None
        else:
            return address, rest

    def _getparams(self, params):
        # Return params as dictionary. Return None if not all parameters
        # appear to be syntactically valid according to RFC 1869.
        result = {}
        for param in params:
            param, eq, value = param.partition('=')
            if not param.isalnum() or eq and not value:
                return None
            result[param] = value if eq else True
        return result

    def _syntax_available(self, method):
        if not hasattr(method, '__smtp_syntax__'):
            return False
        if method.__smtp_syntax_when__:
            return bool(getattr(self, method.__smtp_syntax_when__))
        return True

    @syntax('HELP [command]')
    async def smtp_HELP(self, arg: str) -> None:
        if await self.check_auth_needed("HELP"):
            return
        code = 250
        if arg:
            method = self._smtp_methods.get(arg.upper())
            if method and self._syntax_available(method):
                help_str = method.__smtp_syntax__
                if (self.session.extended_smtp
                        and method.__smtp_syntax_extended__):
                    help_str += method.__smtp_syntax_extended__
                await self.push('250 Syntax: ' + help_str)
                return
            code = 501
        commands = []
        for name, method in self._smtp_methods.items():
            if self._syntax_available(method):
                commands.append(name)
        commands.sort()
        await self.push(
            '{} Supported commands: {}'.format(code, ' '.join(commands)))

    @syntax('VRFY <address>')
    async def smtp_VRFY(self, arg: str) -> None:
        if await self.check_auth_needed("VRFY"):
            return
        if arg:
            address, params = self._getaddr(arg)
            if address is None:
                await self.push('502 Could not VRFY %s' % arg)
            else:
                status = await self._call_handler_hook('VRFY', address)
                await self.push(
                    '252 Cannot VRFY user, but will accept message '
                    'and attempt delivery'
                    if status is MISSING else status)
        else:
            await self.push('501 Syntax: VRFY <address>')

    @syntax('MAIL FROM: <address>', extended=' [SP <mail-parameters>]')
    async def smtp_MAIL(self, arg: str) -> None:
        if await self.check_helo_needed():
            return
        if await self.check_auth_needed("MAIL"):
            return
        syntaxerr = '501 Syntax: MAIL FROM: <address>'
        if self.session.extended_smtp:
            syntaxerr += ' [SP <mail-parameters>]'
        if arg is None:
            await self.push(syntaxerr)
            return
        arg = self._strip_command_keyword('FROM:', arg)
        if arg is None:
            await self.push(syntaxerr)
            return
        address, addrparams = self._getaddr(arg)
        if address is None:
            return await self.push("553 5.1.3 Error: malformed address")
        if not address:
            return await self.push(syntaxerr)
        if not self.session.extended_smtp and addrparams:
            await self.push(syntaxerr)
            return
        if self.envelope.mail_from:
            await self.push('503 Error: nested MAIL command')
            return
        mail_options = addrparams.upper().split()
        params = self._getparams(mail_options)
        if params is None:
            await self.push(syntaxerr)
            return
        if not self._decode_data:
            body = params.pop('BODY', '7BIT')
            if body not in ['7BIT', '8BITMIME']:
                await self.push(
                    '501 Error: BODY can only be one of 7BIT, 8BITMIME')
                return
        smtputf8 = params.pop('SMTPUTF8', False)
        if not isinstance(smtputf8, bool):
            await self.push('501 Error: SMTPUTF8 takes no arguments')
            return
        if smtputf8 and not self.enable_SMTPUTF8:
            await self.push('501 Error: SMTPUTF8 disabled')
            return
        self.envelope.smtp_utf8 = smtputf8
        size = params.pop('SIZE', None)
        if size:
            if isinstance(size, bool) or not size.isdigit():
                await self.push(syntaxerr)
                return
            elif self.data_size_limit and int(size) > self.data_size_limit:
                await self.push(
                    '552 Error: message size exceeds fixed maximum message '
                    'size')
                return
        if len(params) > 0:
            await self.push(
                '555 MAIL FROM parameters not recognized or not implemented')
            return
        status = await self._call_handler_hook('MAIL', address, mail_options)
        if status is MISSING:
            self.envelope.mail_from = address
            self.envelope.mail_options.extend(mail_options)
            status = '250 OK'
        log.info('%r sender: %s', self.session.peer, address)
        await self.push(status)

    @syntax('RCPT TO: <address>', extended=' [SP <mail-parameters>]')
    async def smtp_RCPT(self, arg: str) -> None:
        if await self.check_helo_needed():
            return
        if await self.check_auth_needed("RCPT"):
            return
        if not self.envelope.mail_from:
            return await self.push('503 Error: need MAIL command')

        syntaxerr = '501 Syntax: RCPT TO: <address>'
        if self.session.extended_smtp:
            syntaxerr += ' [SP <mail-parameters>]'
        if arg is None:
            return await self.push(syntaxerr)
        arg = self._strip_command_keyword('TO:', arg)
        if arg is None:
            return await self.push(syntaxerr)
        address, params = self._getaddr(arg)
        if address is None:
            return await self.push("553 5.1.3 Error: malformed address")
        if not address:
            return await self.push(syntaxerr)
        if not self.session.extended_smtp and params:
            return await self.push(syntaxerr)
        rcpt_options = params.upper().split()
        params = self._getparams(rcpt_options)
        if params is None:
            return await self.push(syntaxerr)
        # XXX currently there are no options we recognize.
        if len(params) > 0:
            return await self.push(
                '555 RCPT TO parameters not recognized or not implemented'
            )

        status = await self._call_handler_hook('RCPT', address, rcpt_options)
        if status is MISSING:
            self.envelope.rcpt_tos.append(address)
            self.envelope.rcpt_options.extend(rcpt_options)
            status = '250 OK'
        log.info('%r recip: %s', self.session.peer, address)
        await self.push(status)

    @syntax('RSET')
    async def smtp_RSET(self, arg):
        if arg:
            await self.push('501 Syntax: RSET')
            return
        self._set_rset_state()
        if hasattr(self, 'rset_hook'):
            warn('Use handler.handle_RSET() instead of .rset_hook()',
                 DeprecationWarning)
            await self.rset_hook()
        status = await self._call_handler_hook('RSET')
        await self.push('250 OK' if status is MISSING else status)

    @syntax('DATA')
    async def smtp_DATA(self, arg: str) -> None:
        if await self.check_helo_needed():
            return
        if await self.check_auth_needed("DATA"):
            return
        if not self.envelope.rcpt_tos:
            await self.push('503 Error: need RCPT command')
            return
        if arg:
            await self.push('501 Syntax: DATA')
            return

        await self.push('354 End data with <CR><LF>.<CR><LF>')
        data: List[bytearray] = []

        num_bytes: int = 0
        limit: Optional[int] = self.data_size_limit
        line_fragments: List[bytes] = []
        state: _DataState = _DataState.NOMINAL
        while self.transport is not None:           # pragma: nobranch
            # Since eof_received cancels this coroutine,
            # readuntil() can never raise asyncio.IncompleteReadError.
            try:
                line: bytes = await self._reader.readuntil()
                log.debug('DATA readline: %s', line)
                assert line.endswith(b'\n')
            except asyncio.CancelledError:
                # The connection got reset during the DATA command.
                log.info('Connection lost during DATA')
                self._writer.close()
                raise
            except asyncio.LimitOverrunError as e:
                # The line exceeds StreamReader's "stream limit".
                # Delay SMTP Status Code sending until data receive is complete
                # This seems to be implied in RFC 5321 § 4.2.5
                if state == _DataState.NOMINAL:
                    # Transition to TOO_LONG only if we haven't gone TOO_MUCH yet
                    state = _DataState.TOO_LONG
                # Discard data immediately to prevent memory pressure
                data *= 0
                # Drain the stream anyways
                line = await self._reader.read(e.consumed)
                assert not line.endswith(b'\n')
            # A lone dot in a line signals the end of DATA.
            if not line_fragments and line == b'.\r\n':
                break
            num_bytes += len(line)
            if state == _DataState.NOMINAL and limit and num_bytes > limit:
                # Delay SMTP Status Code sending until data receive is complete
                # This seems to be implied in RFC 5321 § 4.2.5
                state = _DataState.TOO_MUCH
                # Discard data immediately to prevent memory pressure
                data *= 0
            line_fragments.append(line)
            if line.endswith(b'\n'):
                # Record data only if state is "NOMINAL"
                if state == _DataState.NOMINAL:
                    line = EMPTY_BARR.join(line_fragments)
                    if len(line) > self.line_length_limit:
                        # Theoretically we shouldn't reach this place. But it's always
                        # good to practice DEFENSIVE coding.
                        state = _DataState.TOO_LONG
                        # Discard data immediately to prevent memory pressure
                        data *= 0
                    else:
                        data.append(EMPTY_BARR.join(line_fragments))
                line_fragments *= 0

        # Day of reckoning! Let's take care of those out-of-nominal situations
        if state != _DataState.NOMINAL:
            if state == _DataState.TOO_LONG:
                await self.push("500 Line too long (see RFC5321 4.5.3.1.6)")
            elif state == _DataState.TOO_MUCH:  # pragma: nobranch
                await self.push('552 Error: Too much mail data')
            self._set_post_data_state()
            return

        # If unfinished_line is non-empty, then the connection was closed.
        assert not line_fragments

        # Remove extraneous carriage returns and de-transparency
        # according to RFC 5321, Section 4.5.2.
        for text in data:
            if text.startswith(b'.'):
                del text[0]
        original_content: bytes = EMPTYBYTES.join(data)
        # Discard data immediately to prevent memory pressure
        data *= 0

        if self._decode_data:
            if self.enable_SMTPUTF8:
                content = original_content.decode('utf-8', errors='surrogateescape')
            else:
                try:
                    content = original_content.decode('ascii', errors='strict')
                except UnicodeDecodeError:
                    # This happens if enable_smtputf8 is false, meaning that
                    # the server explicitly does not want to accept non-ascii,
                    # but the client ignores that and sends non-ascii anyway.
                    await self.push('500 Error: strict ASCII mode')
                    return
        else:
            content = original_content
        self.envelope.content = content
        self.envelope.original_content = original_content

        # Call the new API first if it's implemented.
        if "DATA" in self._handle_hooks:
            status = await self._call_handler_hook('DATA')
        else:
            # Backward compatibility.
            status = MISSING
            if hasattr(self.event_handler, 'process_message'):
                warn('Use handler.handle_DATA() instead of .process_message()',
                     DeprecationWarning)
                args = (self.session.peer, self.envelope.mail_from,
                        self.envelope.rcpt_tos, self.envelope.content)
                if asyncio.iscoroutinefunction(
                        self.event_handler.process_message):
                    status = await self.event_handler.process_message(*args)
                else:
                    status = self.event_handler.process_message(*args)
                # The deprecated API can return None which means, return the
                # default status.  Don't worry about coverage for this case as
                # it's a deprecated API that will go away after 1.0.
                if status is None:                  # pragma: nocover
                    status = MISSING
        self._set_post_data_state()
        await self.push('250 OK' if status is MISSING else status)

    # Commands that have not been implemented.
    async def smtp_EXPN(self, arg):
        await self.push('502 EXPN not implemented')<|MERGE_RESOLUTION|>--- conflicted
+++ resolved
@@ -5,18 +5,13 @@
 import asyncio.sslproto as sslproto
 import binascii
 import collections
-<<<<<<< HEAD
 import enum
 import inspect
 import logging
 import re
 import socket
 import ssl
-=======
-import asyncio.sslproto as sslproto
-
 from aiosmtpd import __version__
->>>>>>> 917b8c3c
 from base64 import b64decode, b64encode
 from email._header_value_parser import get_addr_spec, get_angle_addr
 from email.errors import HeaderParseError
@@ -74,10 +69,6 @@
     "MISSING",
     "__version__",
 ]  # Will be added to by @public
-<<<<<<< HEAD
-__version__ = '1.3.0a9'
-=======
->>>>>>> 917b8c3c
 __ident__ = 'Python SMTP {}'.format(__version__)
 log = logging.getLogger('mail.log')
 
