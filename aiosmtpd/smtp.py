--- conflicted
+++ resolved
@@ -147,7 +147,6 @@
     # (RFC 5322 s 2.1.1 + RFC 6532 s 3.4) 998 octets + CRLF = 1000 octets
     # (RFC 5321 s 4.5.3.1.6) 1000 octets + "transparent dot" = 1001 octets
 
-<<<<<<< HEAD
     # base64-encoded 'User Name\x00'
     AuthLoginUsernameChallenge = "VXNlciBOYW1lAA=="
     # base64-encoded 'Password\x00'
@@ -160,7 +159,7 @@
                  decode_data=False,
                  hostname=None,
                  ident=None,
-                 tls_context=None,
+                 tls_context: Optional[ssl.SSLContext] = None,
                  require_starttls=False,
                  timeout=300,
                  auth_required=False,
@@ -169,25 +168,6 @@
                  auth_callback: Callable[[str, bytes, bytes], bool] = None,
                  authenticator: AuthenticatorType = None,
                  loop=None):
-=======
-    def __init__(
-            self, handler,
-            *,
-            data_size_limit=DATA_SIZE_DEFAULT,
-            enable_SMTPUTF8=False,
-            decode_data=False,
-            hostname=None,
-            ident=None,
-            tls_context: Optional[ssl.SSLContext] = None,
-            require_starttls=False,
-            timeout=300,
-            auth_required=False,
-            auth_require_tls=True,
-            auth_exclude_mechanism: Optional[Iterable[str]] = None,
-            auth_callback: Callable[[str, bytes, bytes], bool] = None,
-            loop=None,
-    ):
->>>>>>> 35ae4ed6
         self.__ident__ = ident or __ident__
         self.loop = loop if loop else make_loop()
         super().__init__(
