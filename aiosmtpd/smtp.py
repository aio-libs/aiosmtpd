--- conflicted
+++ resolved
@@ -169,13 +169,12 @@
 
     @asyncio.coroutine
     def _handle_client(self):
-<<<<<<< HEAD
         try:
             log.info('handling connection')
             yield from self.push(
                 '220 {} {}'.format(self.hostname, self.__ident__))
             while not self.connection_closed:
-                # XlXX Put the line limit stuff into the StreamReader?
+                # XXX Put the line limit stuff into the StreamReader?
                 try:
                     line = yield from self._reader.readline()
                     if not line.endswith(b'\r\n'):
@@ -207,6 +206,17 @@
                     if len(line) > max_sz:
                         yield from self.push('500 Error: line too long')
                         continue
+                    if self._tls_handshake_failed and command != 'QUIT':
+                        yield from self.push(
+                            '554 Command refused due to lack of security')
+                        continue
+                    if (self.require_starttls
+                        and (not self._tls_protocol)
+                        and (command not in ['EHLO', 'STARTTLS', 'QUIT'])):
+                        # RFC3207 part 4
+                        yield from self.push(
+                            '530 Must issue a STARTTLS command first')
+                        continue
                     method = getattr(self, 'smtp_' + command, None)
                     if not method:
                         yield from self.push(
@@ -218,48 +228,6 @@
                     yield from self.handle_exception(e)
         finally:
             self.close()
-=======
-        log.info('handling connection')
-        yield from self.push('220 {} {}'.format(self.hostname, self.__ident__))
-        while not self.connection_closed:
-            # XXX Put the line limit stuff into the StreamReader?
-            line = yield from self._reader.readline()
-            # XXX this rstrip may not completely preserve old behavior.
-            line = line.decode('utf-8').rstrip('\r\n')
-            log.info('Data: %r', line)
-            if not line:
-                yield from self.push('500 Error: bad syntax')
-                continue
-            i = line.find(' ')
-            if i < 0:
-                command = line.upper()
-                arg = None
-            else:
-                command = line[:i].upper()
-                arg = line[i+1:].strip()
-            max_sz = (self.command_size_limits[command]
-                      if self.extended_smtp
-                      else self.command_size_limit)
-            if len(line) > max_sz:
-                yield from self.push('500 Error: line too long')
-                continue
-            if self._tls_handshake_failed and command != 'QUIT':
-                yield from self.push(
-                    '554 Command refused due to lack of security')
-                continue
-            if (self.require_starttls
-                    and (not self._tls_protocol)
-                    and (command not in ['EHLO', 'STARTTLS', 'QUIT'])):
-                # RFC3207 part 4
-                yield from self.push('530 Must issue a STARTTLS command first')
-                continue
-            method = getattr(self, 'smtp_' + command, None)
-            if not method:
-                yield from self.push(
-                    '500 Error: command "%s" not recognized' % command)
-                continue
-            yield from method(arg)
->>>>>>> a9425bc6
 
     # SMTP and ESMTP commands
     @asyncio.coroutine
