import re
import ssl
import enum
import socket
import asyncio
import inspect
import logging
import binascii
import collections
import asyncio.sslproto as sslproto

from base64 import b64decode
from email._header_value_parser import get_addr_spec, get_angle_addr
from email.errors import HeaderParseError
from public import public
from typing import (
    Any,
    Awaitable,
    Callable,
    Dict,
    Iterable,
    List,
    NamedTuple,
    Optional,
    Union,
)
from warnings import warn


# region #### Custom Data Types #######################################################

class _Missing:
    pass


class _AuthMechAttr(NamedTuple):
    method: "AuthMechanismType"
    is_builtin: bool


class _DataState(enum.Enum):
    NOMINAL = enum.auto()
    TOO_LONG = enum.auto()
    TOO_MUCH = enum.auto()


AuthCallbackType = Callable[[str, Optional[bytes], Optional[bytes]], bool]
AuthMechanismType = Callable[["SMTP", List[str]], Awaitable[Any]]
_TriStateType = Union[None, _Missing, bytes]


# endregion


# region #### Constant & Constant-likes ###############################################

__all__ = [
    "AuthCallbackType",
    "AuthMechanismType",
    "MISSING",
]  # Will be added to by @public
__version__ = '1.2.3a4'
__ident__ = 'Python SMTP {}'.format(__version__)
log = logging.getLogger('mail.log')


DATA_SIZE_DEFAULT = 2**25  # Where does this number come from, I wonder...
EMPTY_BARR = bytearray()
EMPTYBYTES = b''
MISSING = _Missing()
NEWLINE = '\n'
VALID_AUTHMECH = re.compile(r"[A-Z0-9_-]+\Z")

# endregion


@public
class Session:
    def __init__(self, loop):
        self.peer = None
        self.ssl = None
        self.host_name = None
        self.extended_smtp = False
        self.loop = loop
        self.login_data = None

    @property
    def authenticated(self):
        return self.login_data is not None


@public
class Envelope:
    def __init__(self):
        self.mail_from = None
        self.mail_options = []
        self.smtp_utf8 = False
        self.content: Union[None, bytes, str] = None
        self.original_content = None
        self.rcpt_tos = []
        self.rcpt_options = []


# This is here to enable debugging output when the -E option is given to the
# unit test suite.  In that case, this function is mocked to set the debug
# level on the loop (as if PYTHONASYNCIODEBUG=1 were set).
def make_loop():
    return asyncio.get_event_loop()


@public
def syntax(text, extended=None, when: Optional[str] = None):
    """
    Provides helptext for (E)SMTP HELP. Applies for smtp_* methods only!

    :param text: Help text for (E)SMTP HELP
    :param extended: Additional text for ESMTP HELP (appended to text)
    :param when: The name of the attribute of SMTP class to check; if the value
        of the attribute is false-y then HELP will not be available for the command
    """
    def decorator(f):
        f.__smtp_syntax__ = text
        f.__smtp_syntax_extended__ = extended
        f.__smtp_syntax_when__ = when
        return f
    return decorator


@public
def auth_mechanism(actual_name: str):
    """
    Explicitly specifies the name of the AUTH mechanism implemented by
    the function/method this decorates

    :param actual_name: Name of AUTH mechanism. Must consists of [A-Z0-9_-] only.
        Will be converted to uppercase
    """
    def decorator(f):
        f.__auth_mechanism_name__ = actual_name
        return f
    actual_name = actual_name.upper()
    if not VALID_AUTHMECH.match(actual_name):
        raise ValueError(f"Invalid AUTH mechanism name: {actual_name}")
    return decorator


def login_always_fail(mechanism, login, password):
    return False


class TLSSetupException(Exception):
    pass


@public
class SMTP(asyncio.StreamReaderProtocol):
    command_size_limit = 512
    command_size_limits = collections.defaultdict(
        lambda x=command_size_limit: x)
    line_length_limit = 1001
    """Maximum line length according to RFC 5321 s 4.5.3.1.6"""
    # The number comes from this calculation:
    # (RFC 5322 s 2.1.1 + RFC 6532 s 3.4) 998 octets + CRLF = 1000 octets
    # (RFC 5321 s 4.5.3.1.6) 1000 octets + "transparent dot" = 1001 octets

    def __init__(
            self, handler,
            *,
            data_size_limit=DATA_SIZE_DEFAULT,
            enable_SMTPUTF8=False,
            decode_data=False,
            hostname=None,
            ident=None,
            tls_context: Optional[ssl.SSLContext] = None,
            require_starttls=False,
            timeout=300,
            auth_required=False,
            auth_require_tls=True,
            auth_exclude_mechanism: Optional[Iterable[str]] = None,
            auth_callback: AuthCallbackType = None,
            loop=None,
    ):
        self.__ident__ = ident or __ident__
        self.loop = loop if loop else make_loop()
        super().__init__(
            asyncio.StreamReader(loop=self.loop, limit=self.line_length_limit),
            client_connected_cb=self._client_connected_cb,
            loop=self.loop)
        self.event_handler = handler
        assert data_size_limit is None or isinstance(data_size_limit, int)
        self.data_size_limit = data_size_limit
        self.enable_SMTPUTF8 = enable_SMTPUTF8
        self._decode_data = decode_data
        self.command_size_limits.clear()
        if hostname:
            self.hostname = hostname
        else:
            self.hostname = socket.getfqdn()
        self.tls_context = tls_context
        if tls_context:
            if (tls_context.verify_mode
                    not in {ssl.CERT_NONE, ssl.CERT_OPTIONAL}):
                log.warning("tls_context.verify_mode not in {CERT_NONE, "
                            "CERT_OPTIONAL}; this might cause client "
                            "connection problems")
            elif tls_context.check_hostname:
                log.warning("tls_context.check_hostname == True; "
                            "this might cause client connection problems")
        self.require_starttls = tls_context and require_starttls
        self._timeout_duration = timeout
        self._timeout_handle = None
        self._tls_handshake_okay = True
        self._tls_protocol = None
        self._original_transport = None
        self.session = None
        self.envelope = None
        self.transport = None
        self._handler_coroutine = None
        if not auth_require_tls and auth_required:
            warn("Requiring AUTH while not requiring TLS "
                 "can lead to security vulnerabilities!")
            log.warning("auth_required == True but auth_require_tls == False")
        self._auth_require_tls = auth_require_tls
        self._auth_callback = auth_callback or login_always_fail
        self._auth_required = auth_required
<<<<<<< HEAD
        self.authenticated = False

=======
>>>>>>> 17541ae0
        # Get hooks & methods to significantly speedup getattr's
        self._auth_methods: Dict[str, _AuthMechAttr] = {
            getattr(
                mfunc, "__auth_mechanism_name__",
                mname.replace("auth_", "").replace("__", "-")
            ): _AuthMechAttr(mfunc, obj is self)
            for obj in (self, handler)
            for mname, mfunc in inspect.getmembers(obj)
            if mname.startswith("auth_")
        }
        for m in (auth_exclude_mechanism or []):
            self._auth_methods.pop(m, None)
<<<<<<< HEAD
        msg = "Available AUTH mechanisms:"
        for m, impl in sorted(
                self._auth_methods.items()):  # type: str, _AuthMechAttr
            msg += f" {m}{'(builtin)' if impl.is_builtin else ''}"
        log.info(msg)

=======
        log.info(
            "Available AUTH mechanisms: "
            + " ".join(
                m + "(builtin)" if impl.is_builtin else m
                for m, impl in sorted(self._auth_methods.items())
            )
        )
>>>>>>> 17541ae0
        self._handle_hooks: Dict[str, Callable] = {
            m.replace("handle_", ""): getattr(handler, m)
            for m in dir(handler)
            if m.startswith("handle_")
        }
        # When we've depracted the 4-arg form of handle_EHLO,
        # we can -- and should -- remove this whole code block
        ehlo_hook = self._handle_hooks.get("EHLO", None)
        if ehlo_hook is None:
            self._ehlo_hook_ver = None
        else:
            ehlo_hook_params = inspect.signature(ehlo_hook).parameters
            if len(ehlo_hook_params) == 4:
                self._ehlo_hook_ver = "old"
                warn('The 4-argument handle_EHLO hook will be deprecated '
                     'in a future version.',
                     DeprecationWarning)
            elif len(ehlo_hook_params) == 5:
                self._ehlo_hook_ver = "new"
            else:
                raise RuntimeError("Unsupported EHLO Hook")

        self._smtp_methods: Dict[str, Any] = {
            m.replace("smtp_", ""): getattr(self, m)
            for m in dir(self)
            if m.startswith("smtp_")
        }

    def _create_session(self):
        return Session(self.loop)

    def _create_envelope(self):
        return Envelope()

    async def _call_handler_hook(self, command, *args):
        hook = self._handle_hooks.get(command)
        if hook is None:
            return MISSING
        status = await hook(self, self.session, self.envelope, *args)
        return status

    @property
    def max_command_size_limit(self):
        try:
            return max(self.command_size_limits.values())
        except ValueError:
            return self.command_size_limit

    def connection_made(self, transport):
        # Reset state due to rfc3207 part 4.2.
        self._set_rset_state()
        self.session = self._create_session()
        self.session.peer = transport.get_extra_info('peername')
        self._reset_timeout()
        seen_starttls = (self._original_transport is not None)
        if self.transport is not None and seen_starttls:
            # It is STARTTLS connection over normal connection.
            self._reader._transport = transport
            self._writer._transport = transport
            self.transport = transport
            # Do SSL certificate checking as rfc3207 part 4.1 says.  Why is
            # _extra a protected attribute?
            self.session.ssl = self._tls_protocol._extra
            hook = self._handle_hooks.get("STARTTLS")
            if hook is None:
                self._tls_handshake_okay = True
            else:
                self._tls_handshake_okay = hook(
                    self, self.session, self.envelope)
        else:
            super().connection_made(transport)
            self.transport = transport
            log.info('Peer: %r', self.session.peer)
            # Process the client's requests.
            self._handler_coroutine = self.loop.create_task(
                self._handle_client())

    def connection_lost(self, error):
        log.info('%r connection lost', self.session.peer)
        self._timeout_handle.cancel()
        # If STARTTLS was issued, then our transport is the SSL protocol
        # transport, and we need to close the original transport explicitly,
        # otherwise an unexpected eof_received() will be called *after* the
        # connection_lost().  At that point the stream reader will already be
        # destroyed and we'll get a traceback in super().eof_received() below.
        if self._original_transport is not None:
            self._original_transport.close()
        super().connection_lost(error)
        self._handler_coroutine.cancel()
        self.transport = None

    def eof_received(self):
        log.info('%r EOF received', self.session.peer)
        self._handler_coroutine.cancel()
        if self.session.ssl is not None:
            # If STARTTLS was issued, return False, because True has no effect
            # on an SSL transport and raises a warning. Our superclass has no
            # way of knowing we switched to SSL so it might return True.
            return False
        return super().eof_received()

    def _reset_timeout(self):
        if self._timeout_handle is not None:
            self._timeout_handle.cancel()

        self._timeout_handle = self.loop.call_later(
            self._timeout_duration, self._timeout_cb)

    def _timeout_cb(self):
        log.info('%r connection timeout', self.session.peer)

        # Calling close() on the transport will trigger connection_lost(),
        # which gracefully closes the SSL transport if required and cleans
        # up state.
        self.transport.close()

    def _client_connected_cb(self, reader, writer):
        # This is redundant since we subclass StreamReaderProtocol, but I like
        # the shorter names.
        self._reader = reader
        self._writer = writer

    def _set_post_data_state(self):
        """Reset state variables to their post-DATA state."""
        self.envelope = self._create_envelope()

    def _set_rset_state(self):
        """Reset all state variables except the greeting."""
        self._set_post_data_state()

    async def push(self, status):
        response = bytes(
            status + '\r\n', 'utf-8' if self.enable_SMTPUTF8 else 'ascii')
        self._writer.write(response)
        log.debug("%r << %r", self.session.peer, response)
        await self._writer.drain()

    async def handle_exception(self, error):
        if hasattr(self.event_handler, 'handle_exception'):
            status = await self.event_handler.handle_exception(error)
            return status
        else:
            log.exception('%r SMTP session exception', self.session.peer)
            status = '500 Error: ({}) {}'.format(
                error.__class__.__name__, str(error))
            return status

    async def _handle_client(self):
        log.info('%r handling connection', self.session.peer)
        await self.push('220 {} {}'.format(self.hostname, self.__ident__))
        while self.transport is not None:   # pragma: nobranch
            try:
                try:
                    line = await self._reader.readuntil()
                except asyncio.LimitOverrunError as error:
                    # Line too long. Read until end of line before sending 500.
                    await self._reader.read(error.consumed)
                    while True:
                        try:
                            await self._reader.readuntil()
                            break
                        except asyncio.LimitOverrunError as e:
                            # Line is even longer...
                            await self._reader.read(e.consumed)
                            continue
                    # Now that we have read a full line from the client,
                    # send error response and read the next command line.
                    await self.push('500 Command line too long')
                    continue
                log.debug('_handle_client readline: %r', line)
                # XXX this rstrip may not completely preserve old behavior.
                line = line.rstrip(b'\r\n')
                log.info('%r >> %r', self.session.peer, line)
                if not line:
                    await self.push('500 Error: bad syntax')
                    continue
                command, _, arg = line.partition(b" ")
                # Decode to string only the command name part, which must be
                # ASCII as per RFC.  If there is an argument, it is decoded to
                # UTF-8/surrogateescape so that non-UTF-8 data can be
                # re-encoded back to the original bytes when the SMTP command
                # is handled.
                try:
                    command = command.upper().decode(encoding='ascii')
                except UnicodeDecodeError:
                    await self.push('500 Error: bad syntax')
                    continue
                if not arg:
                    arg = None
                else:
                    arg = arg.strip()
                    # Remote SMTP servers can send us UTF-8 content despite
                    # whether they've declared to do so or not.  Some old
                    # servers can send 8-bit data.  Use surrogateescape so
                    # that the fidelity of the decoding is preserved, and the
                    # original bytes can be retrieved.
                    if self.enable_SMTPUTF8:
                        arg = str(
                            arg, encoding='utf-8', errors='surrogateescape')
                    else:
                        try:
                            arg = str(arg, encoding='ascii', errors='strict')
                        except UnicodeDecodeError:
                            # This happens if enable_SMTPUTF8 is false, meaning
                            # that the server explicitly does not want to
                            # accept non-ASCII, but the client ignores that and
                            # sends non-ASCII anyway.
                            await self.push('500 Error: strict ASCII mode')
                            # Should we await self.handle_exception()?
                            continue
                max_sz = (self.command_size_limits[command]
                          if self.session.extended_smtp
                          else self.command_size_limit)
                if len(line) > max_sz:
                    await self.push('500 Command line too long')
                    continue
                if not self._tls_handshake_okay and command != 'QUIT':
                    await self.push(
                        '554 Command refused due to lack of security')
                    continue
                if (self.require_starttls
                        and not self._tls_protocol
                        and command not in ['EHLO', 'STARTTLS', 'QUIT']):
                    # RFC3207 part 4
                    await self.push('530 Must issue a STARTTLS command first')
                    continue
                method = self._smtp_methods.get(command)
                if method is None:
                    await self.push(
                        '500 Error: command "%s" not recognized' % command)
                    continue

                # Received a valid command, reset the timer.
                self._reset_timeout()
                await method(arg)
            except asyncio.CancelledError:
                # The connection got reset during the DATA command.
                # XXX If handler method raises ConnectionResetError, we should
                # verify that it was actually self._reader that was reset.
                log.info('%r Connection lost during _handle_client()',
                         self.session.peer)
                self._writer.close()
                raise
            except ConnectionResetError:
                log.info('%r Connection lost during _handle_client()',
                         self.session.peer)
                self._writer.close()
                raise
            except Exception as error:
                status = None
                try:
                    status = await self.handle_exception(error)
                except Exception as inner_error:
                    try:
                        log.exception('%r Exception in handle_exception()',
                                      self.session.peer)
                        status = '500 Error: ({}) {}'.format(
                            inner_error.__class__.__name__, str(inner_error))
                    except Exception:
                        status = '500 Error: Cannot describe error'
                finally:
                    if isinstance(error, TLSSetupException):
                        self.transport.close()
                        self.connection_lost(error)
                    else:
                        await self.push(status)

    async def check_helo_needed(self, helo: str = "HELO") -> bool:
        """
        Check if HELO/EHLO is needed.

        :param helo: The actual string of HELO/EHLO
        :return: True if HELO/EHLO is needed
        """
        if not self.session.host_name:
            await self.push(f'503 Error: send {helo} first')
            return True
        return False

    async def check_auth_needed(self, caller_method: str) -> bool:
        """
        Check if AUTH is needed.

        :param caller_method: The SMTP method needing a check (for logging)
        :return: True if AUTH is needed
        """
        if self._auth_required and not self.session.authenticated:
            log.info(f'{caller_method}: Authentication required')
            await self.push('530 5.7.0 Authentication required')
            return True
        return False

    # SMTP and ESMTP commands
    @syntax('HELO hostname')
    async def smtp_HELO(self, hostname):
        if not hostname:
            await self.push('501 Syntax: HELO hostname')
            return
        self._set_rset_state()
        self.session.extended_smtp = False
        status = await self._call_handler_hook('HELO', hostname)
        if status is MISSING:
            self.session.host_name = hostname
            status = '250 {}'.format(self.hostname)
        await self.push(status)

    @syntax('EHLO hostname')
    async def smtp_EHLO(self, hostname):
        if not hostname:
            await self.push('501 Syntax: EHLO hostname')
            return

        response = []
        self._set_rset_state()
        self.session.extended_smtp = True
        response.append('250-%s' % self.hostname)
        if self.data_size_limit:
            response.append('250-SIZE %s' % self.data_size_limit)
            self.command_size_limits['MAIL'] += 26
        if not self._decode_data:
            response.append('250-8BITMIME')
        if self.enable_SMTPUTF8:
            response.append('250-SMTPUTF8')
            self.command_size_limits['MAIL'] += 10
        if self.tls_context and not self._tls_protocol:
            response.append('250-STARTTLS')
        if not self._auth_require_tls or self._tls_protocol:
            response.append(
                "250-AUTH " + " ".join(sorted(self._auth_methods.keys()))
            )

        if hasattr(self, 'ehlo_hook'):
            warn('Use handler.handle_EHLO() instead of .ehlo_hook()',
                 DeprecationWarning)
            await self.ehlo_hook()

        if self._ehlo_hook_ver is None:
            self.session.host_name = hostname
            response.append('250 HELP')
        elif self._ehlo_hook_ver == "old":
            # Old behavior: Send all responses first...
            for r in response:
                await self.push(r)
            # ... then send the response from the hook.
            response = [await self._call_handler_hook("EHLO", hostname)]
            # (The hook might internally send its own responses.)
        elif self._ehlo_hook_ver == "new":  # pragma: nobranch
            # New behavior: hand over list of responses so far to the hook, and
            # REPLACE existing list of responses with what the hook returns.
            # We will handle the push()ing
            response.append('250 HELP')
            response = await self._call_handler_hook("EHLO", hostname, response)

        for r in response:
            await self.push(r)

    @syntax('NOOP [ignored]')
    async def smtp_NOOP(self, arg):
        status = await self._call_handler_hook('NOOP', arg)
        await self.push('250 OK' if status is MISSING else status)

    @syntax('QUIT')
    async def smtp_QUIT(self, arg):
        if arg:
            await self.push('501 Syntax: QUIT')
        else:
            status = await self._call_handler_hook('QUIT')
            await self.push('221 Bye' if status is MISSING else status)
            self._handler_coroutine.cancel()
            self.transport.close()

    @syntax('STARTTLS', when='tls_context')
    async def smtp_STARTTLS(self, arg):
        if arg:
            await self.push('501 Syntax: STARTTLS')
            return
        if not self.tls_context:
            await self.push('454 TLS not available')
            return
        await self.push('220 Ready to start TLS')
        # Create a waiter Future to wait for SSL handshake to complete
        waiter = self.loop.create_future()
        # Create SSL layer.
        # noinspection PyTypeChecker
        self._tls_protocol = sslproto.SSLProtocol(
            self.loop,
            self,
            self.tls_context,
            waiter,
            server_side=True)
        # Reconfigure transport layer.  Keep a reference to the original
        # transport so that we can close it explicitly when the connection is
        # lost.  XXX BaseTransport.set_protocol() was added in Python 3.5.3 :(
        self._original_transport = self.transport
        self._original_transport._protocol = self._tls_protocol
        # Reconfigure the protocol layer.  Why is the app transport a protected
        # property, if it MUST be used externally?
        self.transport = self._tls_protocol._app_transport
        self._tls_protocol.connection_made(self._original_transport)
        # wait until handshake complete
        try:
            await waiter
        except asyncio.CancelledError:
            raise
        except Exception as error:
            raise TLSSetupException() from error

    @syntax("AUTH <mechanism>")
    async def smtp_AUTH(self, arg: str) -> None:
        if await self.check_helo_needed("EHLO"):
            return
        elif not self.session.extended_smtp:
            await self.push("500 Error: command 'AUTH' not recognized")
        elif self._auth_require_tls and not self._tls_protocol:
            await self.push("538 5.7.11 Encryption required for requested "
                            "authentication mechanism")
        elif self.session.authenticated:
            await self.push('503 Already authenticated')
        elif not arg:
            await self.push('501 Not enough value')
        else:
            args = arg.split()
            if len(args) > 2:
                await self.push('501 Too many values')
                return

            mechanism = args[0]
            if mechanism not in self._auth_methods:
                await self.push('504 5.5.4 Unrecognized authentication type')
                return

            status = await self._call_handler_hook('AUTH', args)
            if status is MISSING:
                method = self._auth_methods[mechanism]
                if method.is_builtin:
                    log.debug(f"Using builtin auth_ hook for {mechanism}")
                else:
                    log.debug(f"Using handler auth_ hook for {mechanism}")
                # Pass 'self' to method so external methods can leverage this
                # class's helper methods such as push()
                login_data = await method.method(self, args)
                log.debug(f"auth_{mechanism} returned {login_data}")
                if login_data is None:
                    # None means there's an error already handled by method and
                    # we don't need to do anything more
                    return
                elif login_data is MISSING:
                    # MISSING means no error in AUTH process, but credentials
                    # is rejected / not valid
                    status = '535 5.7.8 Authentication credentials invalid'
                else:
                    self.session.login_data = login_data
                    status = '235 2.7.0 Authentication successful'
            if status is not None:  # pragma: no branch
                await self.push(status)

    async def _auth_interact(self, server_message) -> _TriStateType:
        blob: bytes
        await self.push(server_message)
        line = await self._reader.readline()
        blob = line.strip()
        # '=' and '*' handling are in accordance with RFC4954
        if blob == b"=":
            log.debug("%r responded with '='", self.session.peer)
            return None
        if blob == b"*":
            log.warning("%r aborted with '*'", self.session.peer)
            await self.push("501 Auth aborted")
            return MISSING
        try:
            decoded_blob = b64decode(blob, validate=True)
        except binascii.Error:
            log.debug("%r can't decode base64: %s", self.session.peer, blob)
            await self.push("501 5.5.2 Can't decode base64")
            return MISSING
        return decoded_blob

    # IMPORTANT NOTES FOR THE auth_* METHODS
    #
    # 1. For internal methods, due to how they are called, we must ignore
    #    the first arg
    # 2. All auth_* methods can return one of three values:
    #    - None: An error happened and handled;
    #            smtp_AUTH should do nothing more
    #    - MISSING: No error during SMTP AUTH process, but authentication
    #               failed
    #    - [Any]: Authentication succeeded and this is the 'identity' of
    #             the SMTP user
    #      - 'identity' is not always username, depending on the auth mecha-
    #        nism. Might be a session key, a one-time user ID, or any kind of
    #        object, actually.
    #      - If the client provides "=" for username during interaction, the
    #        method MUST return b"" (empty bytes) NOT None, because None has been
    #        used to indicate error/login failure.
    # 3. Auth credentials checking is performed in the auth_* methods because
    #    more advanced auth mechanism might not return login+password pair
    #    (see #2 above)

    async def auth_PLAIN(self, _, args: List[str]):
        login_and_password: _TriStateType
        if len(args) == 1:
            # Trailing space is MANDATORY
            # See https://tools.ietf.org/html/rfc4954#page-4 ¶ 5
            login_and_password = await self._auth_interact("334 ")
            if login_and_password is MISSING:
                return
        else:
            blob = args[1]
            if blob == "=":
                login_and_password = None
            else:
                try:
                    login_and_password = b64decode(blob, validate=True)
                except Exception:
                    await self.push("501 5.5.2 Can't decode base64")
                    return
        # Decode login data
        if login_and_password is None:
            login = password = None
        else:
            try:
                _, login, password = login_and_password.split(b"\x00")
            except ValueError:  # not enough args
                await self.push("501 5.5.2 Can't split auth value")
                return
        # Verify login data
        if self._auth_callback("PLAIN", login, password):
            if login is None:
                login = EMPTYBYTES
            return login
        else:
            return MISSING

    async def auth_LOGIN(self, _, args: List[str]):
        login: _TriStateType
        # 'User Name\x00'
        login = await self._auth_interact("334 VXNlciBOYW1lAA==")
        if login is MISSING:
            return

        password: _TriStateType
        # 'Password\x00'
        password = await self._auth_interact("334 UGFzc3dvcmQA")
        if password is MISSING:
            return

        if self._auth_callback("LOGIN", login, password):
            if login is None:  # pragma: no branch
                login = EMPTYBYTES
            return login
        else:
            return MISSING

    def _strip_command_keyword(self, keyword, arg):
        keylen = len(keyword)
        if arg[:keylen].upper() == keyword:
            return arg[keylen:].strip()
        return None

    def _getaddr(self, arg):
        if not arg:
            return '', ''
        if arg.lstrip().startswith('<'):
            address, rest = get_angle_addr(arg)
        else:
            address, rest = get_addr_spec(arg)
        try:
            address = address.addr_spec
        except IndexError:
            # Workaround http://bugs.python.org/issue27931
            address = None
        return address, rest

    def _getparams(self, params):
        # Return params as dictionary. Return None if not all parameters
        # appear to be syntactically valid according to RFC 1869.
        result = {}
        for param in params:
            param, eq, value = param.partition('=')
            if not param.isalnum() or eq and not value:
                return None
            result[param] = value if eq else True
        return result

    def _syntax_available(self, method):
        if not hasattr(method, '__smtp_syntax__'):
            return False
        if method.__smtp_syntax_when__:
            return bool(getattr(self, method.__smtp_syntax_when__))
        return True

    @syntax('HELP [command]')
    async def smtp_HELP(self, arg: str) -> None:
        if await self.check_auth_needed("HELP"):
            return
        code = 250
        if arg:
            method = self._smtp_methods.get(arg.upper())
            if method and self._syntax_available(method):
                help_str = method.__smtp_syntax__
                if (self.session.extended_smtp
                        and method.__smtp_syntax_extended__):
                    help_str += method.__smtp_syntax_extended__
                await self.push('250 Syntax: ' + help_str)
                return
            code = 501
        commands = []
        for name, method in self._smtp_methods.items():
            if self._syntax_available(method):
                commands.append(name)
        commands.sort()
        await self.push(
            '{} Supported commands: {}'.format(code, ' '.join(commands)))

    @syntax('VRFY <address>')
    async def smtp_VRFY(self, arg: str) -> None:
        if await self.check_auth_needed("VRFY"):
            return
        if arg:
            try:
                address, params = self._getaddr(arg)
            except HeaderParseError:
                address = None
            if address is None:
                await self.push('502 Could not VRFY %s' % arg)
            else:
                status = await self._call_handler_hook('VRFY', address)
                await self.push(
                    '252 Cannot VRFY user, but will accept message '
                    'and attempt delivery'
                    if status is MISSING else status)
        else:
            await self.push('501 Syntax: VRFY <address>')

    @syntax('MAIL FROM: <address>', extended=' [SP <mail-parameters>]')
    async def smtp_MAIL(self, arg: str) -> None:
        if await self.check_helo_needed():
            return
        if await self.check_auth_needed("MAIL"):
            return
        syntaxerr = '501 Syntax: MAIL FROM: <address>'
        if self.session.extended_smtp:
            syntaxerr += ' [SP <mail-parameters>]'
        if arg is None:
            await self.push(syntaxerr)
            return
        arg = self._strip_command_keyword('FROM:', arg)
        if arg is None:
            await self.push(syntaxerr)
            return
        address, params = self._getaddr(arg)
        if address is None:
            await self.push(syntaxerr)
            return
        if not self.session.extended_smtp and params:
            await self.push(syntaxerr)
            return
        if self.envelope.mail_from:
            await self.push('503 Error: nested MAIL command')
            return
        mail_options = params.upper().split()
        params = self._getparams(mail_options)
        if params is None:
            await self.push(syntaxerr)
            return
        if not self._decode_data:
            body = params.pop('BODY', '7BIT')
            if body not in ['7BIT', '8BITMIME']:
                await self.push(
                    '501 Error: BODY can only be one of 7BIT, 8BITMIME')
                return
        smtputf8 = params.pop('SMTPUTF8', False)
        if not isinstance(smtputf8, bool):
            await self.push('501 Error: SMTPUTF8 takes no arguments')
            return
        if smtputf8 and not self.enable_SMTPUTF8:
            await self.push('501 Error: SMTPUTF8 disabled')
            return
        self.envelope.smtp_utf8 = smtputf8
        size = params.pop('SIZE', None)
        if size:
            if isinstance(size, bool) or not size.isdigit():
                await self.push(syntaxerr)
                return
            elif self.data_size_limit and int(size) > self.data_size_limit:
                await self.push(
                    '552 Error: message size exceeds fixed maximum message '
                    'size')
                return
        if len(params) > 0:
            await self.push(
                '555 MAIL FROM parameters not recognized or not implemented')
            return
        status = await self._call_handler_hook('MAIL', address, mail_options)
        if status is MISSING:
            self.envelope.mail_from = address
            self.envelope.mail_options.extend(mail_options)
            status = '250 OK'
        log.info('%r sender: %s', self.session.peer, address)
        await self.push(status)

    @syntax('RCPT TO: <address>', extended=' [SP <mail-parameters>]')
    async def smtp_RCPT(self, arg: str) -> None:
        if await self.check_helo_needed():
            return
        if await self.check_auth_needed("RCPT"):
            return
        if not self.envelope.mail_from:
            await self.push('503 Error: need MAIL command')
            return
        syntaxerr = '501 Syntax: RCPT TO: <address>'
        if self.session.extended_smtp:
            syntaxerr += ' [SP <mail-parameters>]'
        if arg is None:
            await self.push(syntaxerr)
            return
        arg = self._strip_command_keyword('TO:', arg)
        if arg is None:
            await self.push(syntaxerr)
            return
        address, params = self._getaddr(arg)
        if not address:
            await self.push(syntaxerr)
            return
        if not self.session.extended_smtp and params:
            await self.push(syntaxerr)
            return
        rcpt_options = params.upper().split()
        params = self._getparams(rcpt_options)
        if params is None:
            await self.push(syntaxerr)
            return
        # XXX currently there are no options we recognize.
        if len(params) > 0:
            await self.push(
                '555 RCPT TO parameters not recognized or not implemented')
            return
        status = await self._call_handler_hook('RCPT', address, rcpt_options)
        if status is MISSING:
            self.envelope.rcpt_tos.append(address)
            self.envelope.rcpt_options.extend(rcpt_options)
            status = '250 OK'
        log.info('%r recip: %s', self.session.peer, address)
        await self.push(status)

    @syntax('RSET')
    async def smtp_RSET(self, arg):
        if arg:
            await self.push('501 Syntax: RSET')
            return
        self._set_rset_state()
        if hasattr(self, 'rset_hook'):
            warn('Use handler.handle_RSET() instead of .rset_hook()',
                 DeprecationWarning)
            await self.rset_hook()
        status = await self._call_handler_hook('RSET')
        await self.push('250 OK' if status is MISSING else status)

    @syntax('DATA')
    async def smtp_DATA(self, arg: str) -> None:
        if await self.check_helo_needed():
            return
        if await self.check_auth_needed("DATA"):
            return
        if not self.envelope.rcpt_tos:
            await self.push('503 Error: need RCPT command')
            return
        if arg:
            await self.push('501 Syntax: DATA')
            return

        await self.push('354 End data with <CR><LF>.<CR><LF>')
        data: List[bytearray] = []

        num_bytes: int = 0
        limit: Optional[int] = self.data_size_limit
        line_fragments: List[bytes] = []
        state: _DataState = _DataState.NOMINAL
        while self.transport is not None:           # pragma: nobranch
            # Since eof_received cancels this coroutine,
            # readuntil() can never raise asyncio.IncompleteReadError.
            try:
                line: bytes = await self._reader.readuntil()
                log.debug('DATA readline: %s', line)
                assert line.endswith(b'\n')
            except asyncio.CancelledError:
                # The connection got reset during the DATA command.
                log.info('Connection lost during DATA')
                self._writer.close()
                raise
            except asyncio.LimitOverrunError as e:
                # The line exceeds StreamReader's "stream limit".
                # Delay SMTP Status Code sending until data receive is complete
                # This seems to be implied in RFC 5321 § 4.2.5
                if state == _DataState.NOMINAL:
                    # Transition to TOO_LONG only if we haven't gone TOO_MUCH yet
                    state = _DataState.TOO_LONG
                # Discard data immediately to prevent memory pressure
                data *= 0
                # Drain the stream anyways
                line = await self._reader.read(e.consumed)
                assert not line.endswith(b'\n')
            # A lone dot in a line signals the end of DATA.
            if not line_fragments and line == b'.\r\n':
                break
            num_bytes += len(line)
            if state == _DataState.NOMINAL and limit and num_bytes > limit:
                # Delay SMTP Status Code sending until data receive is complete
                # This seems to be implied in RFC 5321 § 4.2.5
                state = _DataState.TOO_MUCH
                # Discard data immediately to prevent memory pressure
                data *= 0
            line_fragments.append(line)
            if line.endswith(b'\n'):
                # Record data only if state is "NOMINAL"
                if state == _DataState.NOMINAL:
                    line = EMPTY_BARR.join(line_fragments)
                    if len(line) > self.line_length_limit:
                        # Theoretically we shouldn't reach this place. But it's always
                        # good to practice DEFENSIVE coding.
                        state = _DataState.TOO_LONG
                        # Discard data immediately to prevent memory pressure
                        data *= 0
                    else:
                        data.append(EMPTY_BARR.join(line_fragments))
                line_fragments *= 0

        # Day of reckoning! Let's take care of those out-of-nominal situations
        if state != _DataState.NOMINAL:
            if state == _DataState.TOO_LONG:
                await self.push("500 Line too long (see RFC5321 4.5.3.1.6)")
            elif state == _DataState.TOO_MUCH:  # pragma: nobranch
                await self.push('552 Error: Too much mail data')
            self._set_post_data_state()
            return

        # If unfinished_line is non-empty, then the connection was closed.
        assert not line_fragments

        # Remove extraneous carriage returns and de-transparency
        # according to RFC 5321, Section 4.5.2.
        for text in data:
            if text.startswith(b'.'):
                del text[0]
        original_content: bytes = EMPTYBYTES.join(data)
        # Discard data immediately to prevent memory pressure
        data *= 0

        if self._decode_data:
            if self.enable_SMTPUTF8:
                content = original_content.decode('utf-8', errors='surrogateescape')
            else:
                try:
                    content = original_content.decode('ascii', errors='strict')
                except UnicodeDecodeError:
                    # This happens if enable_smtputf8 is false, meaning that
                    # the server explicitly does not want to accept non-ascii,
                    # but the client ignores that and sends non-ascii anyway.
                    await self.push('500 Error: strict ASCII mode')
                    return
        else:
            content = original_content
        self.envelope.content = content
        self.envelope.original_content = original_content

        # Call the new API first if it's implemented.
        if "DATA" in self._handle_hooks:
            status = await self._call_handler_hook('DATA')
        else:
            # Backward compatibility.
            status = MISSING
            if hasattr(self.event_handler, 'process_message'):
                warn('Use handler.handle_DATA() instead of .process_message()',
                     DeprecationWarning)
                args = (self.session.peer, self.envelope.mail_from,
                        self.envelope.rcpt_tos, self.envelope.content)
                if asyncio.iscoroutinefunction(
                        self.event_handler.process_message):
                    status = await self.event_handler.process_message(*args)
                else:
                    status = self.event_handler.process_message(*args)
                # The deprecated API can return None which means, return the
                # default status.  Don't worry about coverage for this case as
                # it's a deprecated API that will go away after 1.0.
                if status is None:                  # pragma: nocover
                    status = MISSING
        self._set_post_data_state()
        await self.push('250 OK' if status is MISSING else status)

    # Commands that have not been implemented.
    async def smtp_EXPN(self, arg):
        await self.push('502 EXPN not implemented')<|MERGE_RESOLUTION|>--- conflicted
+++ resolved
@@ -223,11 +223,7 @@
         self._auth_require_tls = auth_require_tls
         self._auth_callback = auth_callback or login_always_fail
         self._auth_required = auth_required
-<<<<<<< HEAD
-        self.authenticated = False
-
-=======
->>>>>>> 17541ae0
+
         # Get hooks & methods to significantly speedup getattr's
         self._auth_methods: Dict[str, _AuthMechAttr] = {
             getattr(
@@ -240,14 +236,6 @@
         }
         for m in (auth_exclude_mechanism or []):
             self._auth_methods.pop(m, None)
-<<<<<<< HEAD
-        msg = "Available AUTH mechanisms:"
-        for m, impl in sorted(
-                self._auth_methods.items()):  # type: str, _AuthMechAttr
-            msg += f" {m}{'(builtin)' if impl.is_builtin else ''}"
-        log.info(msg)
-
-=======
         log.info(
             "Available AUTH mechanisms: "
             + " ".join(
@@ -255,13 +243,12 @@
                 for m, impl in sorted(self._auth_methods.items())
             )
         )
->>>>>>> 17541ae0
         self._handle_hooks: Dict[str, Callable] = {
             m.replace("handle_", ""): getattr(handler, m)
             for m in dir(handler)
             if m.startswith("handle_")
         }
-        # When we've depracted the 4-arg form of handle_EHLO,
+        # When we've deprecated the 4-arg form of handle_EHLO,
         # we can -- and should -- remove this whole code block
         ehlo_hook = self._handle_hooks.get("EHLO", None)
         if ehlo_hook is None:
