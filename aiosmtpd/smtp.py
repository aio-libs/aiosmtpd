import socket
import asyncio
import logging
import collections

from email._header_value_parser import get_addr_spec, get_angle_addr
from email.errors import HeaderParseError
from public import public

try:
    import ssl
    from asyncio import sslproto
except ImportError:                                 # pragma: nocover
    _has_ssl = False
else:                                               # pragma: nocover
    _has_ssl = sslproto and hasattr(ssl, 'MemoryBIO')


__version__ = '1.0a4+'
__ident__ = 'Python SMTP {}'.format(__version__)
log = logging.getLogger('mail.log')


NEWLINE = '\n'
DATA_SIZE_DEFAULT = 33554432
EMPTYBYTES = b''


@public
class SMTP(asyncio.StreamReaderProtocol):
    command_size_limit = 512
    command_size_limits = collections.defaultdict(
        lambda x=command_size_limit: x)

    def __init__(self, handler,
                 *,
                 data_size_limit=DATA_SIZE_DEFAULT,
                 enable_SMTPUTF8=False,
                 default_8bit_encoding='latin1',
                 decode_data=False,
                 hostname=None,
                 tls_context=None,
                 require_starttls=False,
                 loop=None):
        self.__ident__ = __ident__
        self.loop = loop if loop else asyncio.get_event_loop()
        super().__init__(
            asyncio.StreamReader(loop=self.loop),
            client_connected_cb=self._client_connected_cb,
            loop=self.loop)
        self.event_handler = handler
        self.data_size_limit = data_size_limit
        self.enable_SMTPUTF8 = enable_SMTPUTF8
        self.default_8bit_encoding = default_8bit_encoding
        if enable_SMTPUTF8:
            if decode_data:
                raise ValueError(
                    "decode_data and enable_SMTPUTF8 cannot be set to "
                    "True at the same time")
            decode_data = False
        self._decode_data = decode_data
        if decode_data:
            self._emptystring = ''
            self._linesep = '\r\n'
            self._dotsep = '.'
            self._newline = NEWLINE
        else:
            self._emptystring = EMPTYBYTES
            self._linesep = b'\r\n'
            self._dotsep = ord(b'.')
            self._newline = b'\n'
        self._set_rset_state()
        self.seen_greeting = ''
        self.extended_smtp = False
        self.command_size_limits.clear()
        if hostname:
            self.hostname = hostname
        else:
            self.hostname = socket.getfqdn()
        self.tls_context = tls_context
        if tls_context:
            # Through rfc3207 part 4.1 certificate checking is part of SMTP
            # protocol, not SSL layer.
            self.tls_context.check_hostname = False
            self.tls_context.verify_mode = ssl.CERT_NONE
        self.require_starttls = tls_context and require_starttls
        self._tls_handshake_failed = False
        self._tls_protocol = None
        self.transport = None

    @property
    def max_command_size_limit(self):
        try:
            return max(self.command_size_limits.values())
        except ValueError:
            return self.command_size_limit

    def connection_made(self, transport):
        is_instance = (_has_ssl and
                       isinstance(transport, sslproto._SSLProtocolTransport))
        if self.transport is not None and is_instance:   # pragma: nossl
            # It is STARTTLS connection over normal connection.
            self._reader._transport = transport
            self._writer._transport = transport
            self.transport = transport
            # Reset state due to rfc3207 part 4.2.
            self._set_rset_state()
            self.seen_greeting = ''
            # Do SSL certificate checking as rfc3207 part 4.1 says.
            # Why _extra is protected attribute?
            extra = self._tls_protocol._extra
            if hasattr(self.event_handler, 'handle_tls_handshake'):
                auth = self.event_handler.handle_tls_handshake(
                    extra['ssl_object'],
                    extra['peercert'],
                    extra['cipher'])
                self._tls_handshake_failed = not auth
            else:
                self._tls_handshake_failed = False
            self._over_ssl = True
        else:
            super().connection_made(transport)
            self.peer = transport.get_extra_info('peername')
            self.transport = transport
            log.info('Peer: %s', repr(self.peer))
            # Process the client's requests.
            self.connection_closed = False
            self._handler_coroutine = self.loop.create_task(
                self._handle_client())

    def _client_connected_cb(self, reader, writer):
        # This is redundant since we subclass StreamReaderProtocol, but I like
        # the shorter names.
        self._reader = reader
        self._writer = writer

    def eof_received(self):
        self._handler_coroutine.cancel()
        return super().eof_received()

    def _set_post_data_state(self):
        """Reset state variables to their post-DATA state."""
        self.mailfrom = None
        self.rcpttos = []
        self.require_SMTPUTF8 = False

    def _set_rset_state(self):
        """Reset all state variables except the greeting."""
        self._set_post_data_state()

    @asyncio.coroutine
    def push(self, msg):
        if self.require_SMTPUTF8:
            encoding = 'utf-8'
        else:
            encoding = self.default_8bit_encoding
        if isinstance(msg, bytes):
            response = msg
        else:
            response = bytes(msg + '\r\n', encoding=encoding)
        self._writer.write(response)
        log.debug(response)
        yield from self._writer.drain()

    @asyncio.coroutine
    def handle_exception(self, e):
        if hasattr(self.event_handler, 'handle_exception'):
            yield from self.event_handler.handle_exception(e)

    @asyncio.coroutine
    def _handle_client(self):
<<<<<<< HEAD
        try:
            log.info('handling connection')
            yield from self.push(
                '220 {} {}'.format(self.hostname, self.__ident__))
            while not self.connection_closed:
                # XXX Put the line limit stuff into the StreamReader?
                try:
                    line = yield from self._reader.readline()
                    if not line.endswith(b'\r\n'):
                        raise asyncio.streams.IncompleteReadError(line, None)
                except asyncio.streams.IncompleteReadError as exc:
                    if exc.partial:
                        yield from self.handle_exception(exc)
                    break
                # XXX this rstrip may not completely preserve old behavior.
                try:
                    line = line.rstrip(b'\r\n')
                    log.info('Data: %r', line)
                    if not line:
                        yield from self.push('500 Error: bad syntax')
                        continue
                    i = line.find(b' ')
                    # keep data not decoded, decode only command name part as
                    # it can be only in ASCII encoding. Let commands decide
                    # what encoding to expect
                    if i < 0:
                        command = str(line.upper(), encoding='ascii')
                        arg = None
                    else:
                        command = str(line[:i].upper(), encoding='ascii')
                        arg = line[i + 1:].strip()
                    max_sz = (self.command_size_limits[command]
                              if self.extended_smtp
                              else self.command_size_limit)
                    if len(line) > max_sz:
                        yield from self.push('500 Error: line too long')
                        continue
                    if (self._tls_handshake_failed
                            and command != 'QUIT'):
                        yield from self.push(
                            '554 Command refused due to lack of security')
                        continue
                    if (self.require_starttls
                            and (not self._tls_protocol)
                            and (command not in ['EHLO', 'STARTTLS', 'QUIT'])):
                        # RFC3207 part 4
                        yield from self.push(
                            '530 Must issue a STARTTLS command first')
                        continue
                    method = getattr(self, 'smtp_' + command, None)
                    if not method:
                        yield from self.push(
                            '500 Error: command "%s" not recognized' % command)
                        continue
                    yield from method(arg)
                except Exception as e:
                    yield from self.push('500 Error: %s' % e)
                    yield from self.handle_exception(e)
        finally:
            self.close()
=======
        log.info('handling connection')
        yield from self.push(
            '220 {} {}'.format(self.hostname, self.__ident__))
        while not self.connection_closed:
            # XXX Put the line limit stuff into the StreamReader?
            line = yield from self._reader.readline()
            try:
                # XXX this rstrip may not completely preserve old behavior.
                line = line.decode('utf-8').rstrip('\r\n')
                log.info('Data: %r', line)
                if not line:
                    yield from self.push('500 Error: bad syntax')
                    continue
                i = line.find(' ')
                if i < 0:
                    command = line.upper()
                    arg = None
                else:
                    command = line[:i].upper()
                    arg = line[i+1:].strip()
                max_sz = (self.command_size_limits[command]
                          if self.extended_smtp
                          else self.command_size_limit)
                if len(line) > max_sz:
                    yield from self.push('500 Error: line too long')
                    continue
                if (self._tls_handshake_failed
                        and command != 'QUIT'):             # pragma: nossl
                    yield from self.push(
                        '554 Command refused due to lack of security')
                    continue
                if (self.require_starttls
                        and (not self._tls_protocol)
                        and (command not in ['EHLO', 'STARTTLS', 'QUIT'])):
                    # RFC3207 part 4
                    yield from self.push(
                        '530 Must issue a STARTTLS command first')
                    continue
                method = getattr(self, 'smtp_' + command, None)
                if not method:
                    yield from self.push(
                        '500 Error: command "%s" not recognized' % command)
                    continue
                yield from method(arg)
            except Exception as e:
                yield from self.push('500 Error: ({}) {}'.format(
                    e.__class__.__name__, str(e)))
                yield from self.handle_exception(e)
>>>>>>> bf51e9df

    # SMTP and ESMTP commands
    @asyncio.coroutine
    def smtp_HELO(self, hostname):
        if not hostname:
            yield from self.push('501 Syntax: HELO hostname')
            return
        # See issue #21783 for a discussion of this behavior.
        if self.seen_greeting:
            yield from self.push('503 Duplicate HELO/EHLO')
            return
        try:
            # rfc5336 3.7.1
            hostname = str(hostname, encoding='ascii')
        except UnicodeDecodeError:
            # if encoding fails, then dont broke session, client just not
            # RFC complaint. No fatal error occurred, Continue and keep
            # hostname not decoded.
            pass
        self._set_rset_state()
        self.seen_greeting = hostname
        yield from self.push('250 %s' % self.hostname)

    @asyncio.coroutine
    def ehlo_hook(self):
        """Allow subclasses to extend EHLO responses.

        This hook is called just before the final, non-continuing
        `250 HELP` response.  Subclasses can add additional `250-<cmd>`
        responses for custom behavior.
        """
        pass

    @asyncio.coroutine
    def smtp_EHLO(self, arg):
        if not arg:
            yield from self.push('501 Syntax: EHLO hostname')
            return
        # See issue #21783 for a discussion of this behavior.
        if self.seen_greeting:
            yield from self.push('503 Duplicate HELO/EHLO')
            return
        try:
            # see HELLO for details
            arg = str(arg, encoding='ascii')
        except UnicodeDecodeError:
            pass
        self._set_rset_state()
        self.seen_greeting = arg
        self.extended_smtp = True
        yield from self.push('250-%s' % self.hostname)
        if self.data_size_limit:
            yield from self.push('250-SIZE %s' % self.data_size_limit)
            self.command_size_limits['MAIL'] += 26
        if not self._decode_data:
            yield from self.push('250-8BITMIME')
        if self.enable_SMTPUTF8:
            yield from self.push('250-SMTPUTF8')
            self.command_size_limits['MAIL'] += 10
        if (self.tls_context and
                not self._tls_protocol and
                _has_ssl):                        # pragma: nossl
            yield from self.push('250-STARTTLS')
        yield from self.ehlo_hook()
        yield from self.push('250 HELP')

    @asyncio.coroutine
    def smtp_NOOP(self, arg):
        if arg:
            yield from self.push('501 Syntax: NOOP')
        else:
            yield from self.push('250 OK')

    @asyncio.coroutine
    def smtp_QUIT(self, arg):
        if arg:
            yield from self.push('501 Syntax: QUIT')
        else:
            yield from self.push('221 Bye')
            self._handler_coroutine.cancel()
            self.transport.close()

    @asyncio.coroutine
    def smtp_STARTTLS(self, arg):                   # pragma: nossl
        log.info('===> STARTTLS')
        if arg:
            yield from self.push('501 Syntax: STARTTLS')
            return
        if not (self.tls_context and _has_ssl):
            yield from self.push('454 TLS not available')
            return
        yield from self.push('220 Ready to start TLS')
        # Create SSL layer.
        self._tls_protocol = sslproto.SSLProtocol(
            self.loop,
            self,
            self.tls_context,
            None,
            server_side=True)
        # Reconfigure transport layer.
        socket_transport = self.transport
        socket_transport._protocol = self._tls_protocol
        # Reconfigure protocol layer. Cant understand why app transport is
        # protected property, if it MUST be used externally.
        self.transport = self._tls_protocol._app_transport
        # Start handshake.
        self._tls_protocol.connection_made(socket_transport)

    @asyncio.coroutine
    def close(self):
        # XXX this close is probably not quite right.
        if self._writer:
            self._writer.close()
        self._connection_closed = True

    def _strip_command_keyword(self, keyword, arg):
        keylen = len(keyword)
        if arg[:keylen].upper() == keyword:
            return arg[keylen:].strip()
        return ''

    def _getaddr(self, arg):
        if not arg:
            return '', ''
        if arg.lstrip().startswith('<'):
            address, rest = get_angle_addr(arg)
        else:
            address, rest = get_addr_spec(arg)
        if not address:
            return address, rest
        return address.addr_spec, rest

    def _getparams(self, params):
        # Return params as dictionary. Return None if not all parameters
        # appear to be syntactically valid according to RFC 1869.
        result = {}
        for param in params:
            param, eq, value = param.partition('=')
            if not param.isalnum() or eq and not value:
                return None
            result[param] = value if eq else True
        return result

    @asyncio.coroutine
    def smtp_HELP(self, arg):
        if arg:
            extended = ' [SP <mail-parameters>]'
            try:
                lc_arg = str(arg, encoding='ascii').upper()
            except UnicodeDecodeError:
                # command name not recognized
                lc_arg = ''
            if lc_arg == 'EHLO':
                yield from self.push('250 Syntax: EHLO hostname')
            elif lc_arg == 'HELO':
                yield from self.push('250 Syntax: HELO hostname')
            elif lc_arg == 'MAIL':
                msg = '250 Syntax: MAIL FROM: <address>'
                if self.extended_smtp:
                    msg += extended
                yield from self.push(msg)
            elif lc_arg == 'RCPT':
                msg = '250 Syntax: RCPT TO: <address>'
                if self.extended_smtp:
                    msg += extended
                yield from self.push(msg)
            elif lc_arg == 'DATA':
                yield from self.push('250 Syntax: DATA')
            elif lc_arg == 'RSET':
                yield from self.push('250 Syntax: RSET')
            elif lc_arg == 'NOOP':
                yield from self.push('250 Syntax: NOOP')
            elif lc_arg == 'QUIT':
                yield from self.push('250 Syntax: QUIT')
            elif lc_arg == 'VRFY':
                yield from self.push('250 Syntax: VRFY <address>')
            else:
                yield from self.push(
                    '501 Supported commands: EHLO HELO MAIL RCPT '
                    'DATA RSET NOOP QUIT VRFY')
        else:
            yield from self.push(
                '250 Supported commands: EHLO HELO MAIL RCPT DATA '
                'RSET NOOP QUIT VRFY')

    def _decode_arg(self, arg):
        # Remote relay SMTP server can send us UTF-8 content despite of
        # was support declared or not. Old mail relay servers can accept mail
        # address as-is without encoding, so they will transmit utf-8 data
        # and ignore that we, may be, not declaring support of it. So,
        # at first, always try to use UTF-8
        try:
            return str(arg, encoding='utf-8')
        except UnicodeDecodeError:
            pass
        # if data is not in UTF8, so it may be 7bit or 8bit encoded. So,
        # try default 8 bit encoding, it will take care about both.
        try:
            return str(arg, encoding=self.default_8bit_encoding)
        except UnicodeDecodeError:
            # if encoding failed (so, it is not default 8 bit encoding),
            # lets keep it as-is binary data.
            return arg

    @asyncio.coroutine
    def smtp_VRFY(self, arg):
        if arg:
            arg = self._decode_arg(arg)
            if isinstance(arg, bytes):
                yield from self.push(b'502 Could not VRFY ' + arg)
                return
            try:
                address, params = self._getaddr(arg)
            except HeaderParseError:
                address = None
            if address:
                yield from self.push(
                    '252 Cannot VRFY user, but will accept message '
                    'and attempt delivery')
            else:
                yield from self.push('502 Could not VRFY %s' % arg)
        else:
            yield from self.push('501 Syntax: VRFY <address>')

    @asyncio.coroutine
    def smtp_MAIL(self, arg):
        if not self.seen_greeting:
            yield from self.push('503 Error: send HELO first')
            return
        syntaxerr = '501 Syntax: MAIL FROM: <address>'
        if self.extended_smtp:
            syntaxerr += ' [SP <mail-parameters>]'
        if arg is None:
            yield from self.push(syntaxerr)
            return
        arg = self._decode_arg(arg)
        if not isinstance(arg, str):
            # Good idea will be to extract params before decoding and keep
            # sender in bytes, so we may proxy mails in unknown encoding, or
            # make handler decide what to do with it
            yield from self.push(syntaxerr)
            return
        log.debug('===> MAIL %s', arg)
        arg = self._strip_command_keyword('FROM:', arg)
        address, params = self._getaddr(arg)
        if not address:
            yield from self.push(syntaxerr)
            return
        if not self.extended_smtp and params:
            yield from self.push(syntaxerr)
            return
        if self.mailfrom:
            yield from self.push('503 Error: nested MAIL command')
            return
        self.mail_options = params.upper().split()
        params = self._getparams(self.mail_options)
        if params is None:
            yield from self.push(syntaxerr)
            return
        if not self._decode_data:
            body = params.pop('BODY', '7BIT')
            if body not in ['7BIT', '8BITMIME']:
                yield from self.push(
                    '501 Error: BODY can only be one of 7BIT, 8BITMIME')
                return
        if self.enable_SMTPUTF8:
            smtputf8 = params.pop('SMTPUTF8', False)
            if (smtputf8 is not True) and (smtputf8 is not False):
                yield from self.push('501 Error: SMTPUTF8 takes no arguments')
                return
        size = params.pop('SIZE', None)
        if size:
            if isinstance(size, bool) or not size.isdigit():
                yield from self.push(syntaxerr)
                return
            elif self.data_size_limit and int(size) > self.data_size_limit:
                yield from self.push(
                    '552 Error: message size exceeds fixed maximum message '
                    'size')
                return
        if len(params.keys()) > 0:
            yield from self.push(
                '555 MAIL FROM parameters not recognized or not implemented')
            return
        self.mailfrom = address
        log.info('sender: %s', self.mailfrom)
        yield from self.push('250 OK')

    @asyncio.coroutine
    def smtp_RCPT(self, arg):
        if not self.seen_greeting:
            yield from self.push('503 Error: send HELO first')
            return
        if not self.mailfrom:
            yield from self.push('503 Error: need MAIL command')
            return
        syntaxerr = '501 Syntax: RCPT TO: <address>'
        if self.extended_smtp:
            syntaxerr += ' [SP <mail-parameters>]'
        if arg is None:
            yield from self.push(syntaxerr)
            return
        arg = self._decode_arg(arg)
        if not isinstance(arg, str):
            yield from self.push(syntaxerr)
            return
        log.debug('===> RCPT %s', arg)
        arg = self._strip_command_keyword('TO:', arg)
        address, params = self._getaddr(arg)
        if not address:
            yield from self.push(syntaxerr)
            return
        if not self.extended_smtp and params:
            yield from self.push(syntaxerr)
            return
        self.rcpt_options = params.upper().split()
        params = self._getparams(self.rcpt_options)
        if params is None:
            yield from self.push(syntaxerr)
            return
        # XXX currently there are no options we recognize.
        if len(params) > 0:
            yield from self.push(
                '555 RCPT TO parameters not recognized or not implemented')
            return
        self.rcpttos.append(address)
        log.info('recips: %s', self.rcpttos)
        yield from self.push('250 OK')

    @asyncio.coroutine
    def rset_hook(self):
        """Allow subclasses to hook into the RSET command."""
        pass

    @asyncio.coroutine
    def smtp_RSET(self, arg):
        if arg:
            yield from self.push('501 Syntax: RSET')
            return
        self._set_rset_state()
        yield from self.rset_hook()
        yield from self.push('250 OK')

    @asyncio.coroutine
    def smtp_DATA(self, arg):
        if not self.seen_greeting:
            yield from self.push('503 Error: send HELO first')
            return
        if not self.rcpttos:
            yield from self.push('503 Error: need RCPT command')
            return
        if arg:
            yield from self.push('501 Syntax: DATA')
            return
        yield from self.push('354 End data with <CR><LF>.<CR><LF>')
        data = []
        num_bytes = 0
        size_exceeded = False
        while not self.connection_closed:
            line = yield from self._reader.readline()
            if line == b'.\r\n':
                if data:
                    data[-1] = data[-1].rstrip(b'\r\n')
                break
            num_bytes += len(line)
            if (not size_exceeded and
                    self.data_size_limit and
                    num_bytes > self.data_size_limit):
                size_exceeded = True
                yield from self.push('552 Error: Too much mail data')
            if not size_exceeded:
                data.append(line)
        if size_exceeded:
            self._set_post_data_state()
            return
        # Remove extraneous carriage returns and de-transparency
        # according to RFC 5321, Section 4.5.2.
        for i in range(len(data)):
            text = data[i]
            if text and text[:1] == b'.':
                data[i] = text[1:]
        received_data = EMPTYBYTES.join(data)
        if self._decode_data:
            received_data = received_data.decode('utf-8')
        args = (self.peer, self.mailfrom, self.rcpttos, received_data)
        kwargs = {}
        if not self._decode_data:
            kwargs = {
                'mail_options': self.mail_options,
                'rcpt_options': self.rcpt_options,
                }
        kwargs.update({'loop': self.loop})
        if asyncio.iscoroutinefunction(self.event_handler.process_message):
            status = yield from self.event_handler.process_message(
                *args, **kwargs)
        else:
            status = self.event_handler.process_message(*args, **kwargs)
        self._set_post_data_state()
        if status:
            yield from self.push(status)
        else:
            yield from self.push('250 OK')

    # Commands that have not been implemented
    @asyncio.coroutine
    def smtp_EXPN(self, arg):
        yield from self.push('502 EXPN not implemented')<|MERGE_RESOLUTION|>--- conflicted
+++ resolved
@@ -169,68 +169,6 @@
 
     @asyncio.coroutine
     def _handle_client(self):
-<<<<<<< HEAD
-        try:
-            log.info('handling connection')
-            yield from self.push(
-                '220 {} {}'.format(self.hostname, self.__ident__))
-            while not self.connection_closed:
-                # XXX Put the line limit stuff into the StreamReader?
-                try:
-                    line = yield from self._reader.readline()
-                    if not line.endswith(b'\r\n'):
-                        raise asyncio.streams.IncompleteReadError(line, None)
-                except asyncio.streams.IncompleteReadError as exc:
-                    if exc.partial:
-                        yield from self.handle_exception(exc)
-                    break
-                # XXX this rstrip may not completely preserve old behavior.
-                try:
-                    line = line.rstrip(b'\r\n')
-                    log.info('Data: %r', line)
-                    if not line:
-                        yield from self.push('500 Error: bad syntax')
-                        continue
-                    i = line.find(b' ')
-                    # keep data not decoded, decode only command name part as
-                    # it can be only in ASCII encoding. Let commands decide
-                    # what encoding to expect
-                    if i < 0:
-                        command = str(line.upper(), encoding='ascii')
-                        arg = None
-                    else:
-                        command = str(line[:i].upper(), encoding='ascii')
-                        arg = line[i + 1:].strip()
-                    max_sz = (self.command_size_limits[command]
-                              if self.extended_smtp
-                              else self.command_size_limit)
-                    if len(line) > max_sz:
-                        yield from self.push('500 Error: line too long')
-                        continue
-                    if (self._tls_handshake_failed
-                            and command != 'QUIT'):
-                        yield from self.push(
-                            '554 Command refused due to lack of security')
-                        continue
-                    if (self.require_starttls
-                            and (not self._tls_protocol)
-                            and (command not in ['EHLO', 'STARTTLS', 'QUIT'])):
-                        # RFC3207 part 4
-                        yield from self.push(
-                            '530 Must issue a STARTTLS command first')
-                        continue
-                    method = getattr(self, 'smtp_' + command, None)
-                    if not method:
-                        yield from self.push(
-                            '500 Error: command "%s" not recognized' % command)
-                        continue
-                    yield from method(arg)
-                except Exception as e:
-                    yield from self.push('500 Error: %s' % e)
-                    yield from self.handle_exception(e)
-        finally:
-            self.close()
-=======
         log.info('handling connection')
         yield from self.push(
             '220 {} {}'.format(self.hostname, self.__ident__))
@@ -239,17 +177,20 @@
             line = yield from self._reader.readline()
             try:
                 # XXX this rstrip may not completely preserve old behavior.
-                line = line.decode('utf-8').rstrip('\r\n')
+                line = line.rstrip(b'\r\n')
                 log.info('Data: %r', line)
                 if not line:
                     yield from self.push('500 Error: bad syntax')
                     continue
-                i = line.find(' ')
+                i = line.find(b' ')
+                # keep data not decoded, decode only command name part as
+                # it can be only in ASCII encoding. Let commands decide
+                # what encoding to expect
                 if i < 0:
-                    command = line.upper()
+                    command = str(line.upper(), encoding='ascii')
                     arg = None
                 else:
-                    command = line[:i].upper()
+                    command = str(line[:i].upper(), encoding='ascii')
                     arg = line[i+1:].strip()
                 max_sz = (self.command_size_limits[command]
                           if self.extended_smtp
@@ -279,7 +220,6 @@
                 yield from self.push('500 Error: ({}) {}'.format(
                     e.__class__.__name__, str(e)))
                 yield from self.handle_exception(e)
->>>>>>> bf51e9df
 
     # SMTP and ESMTP commands
     @asyncio.coroutine
