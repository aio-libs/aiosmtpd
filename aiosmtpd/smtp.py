import socket
import asyncio
import logging
import collections

from email._header_value_parser import get_addr_spec, get_angle_addr
from email.errors import HeaderParseError
from public import public
from warnings import warn


try:
    import ssl
    from asyncio import sslproto
except ImportError:                                 # pragma: nocover
    _has_ssl = False
else:                                               # pragma: nocover
    _has_ssl = sslproto and hasattr(ssl, 'MemoryBIO')


__version__ = '1.0a5+'
__ident__ = 'Python SMTP {}'.format(__version__)
log = logging.getLogger('mail.log')


DATA_SIZE_DEFAULT = 33554432
EMPTYBYTES = b''
NEWLINE = '\n'
MISSING = object()


@public
class Session:
    def __init__(self, loop):
        self.peer = None
        self.ssl = None
        self.host_name = None
        self.extended_smtp = False
        self.loop = loop


@public
class Envelope:
    def __init__(self):
        self.mail_from = None
        self.mail_options = []
        self.smtp_utf8 = False
        self.content = None
        self.rcpt_tos = []
        self.rcpt_options = []


@public
class SMTP(asyncio.StreamReaderProtocol):
    command_size_limit = 512
    command_size_limits = collections.defaultdict(
        lambda x=command_size_limit: x)

    def __init__(self, handler,
                 *,
                 data_size_limit=DATA_SIZE_DEFAULT,
                 enable_SMTPUTF8=True,
                 decode_data=False,
                 hostname=None,
                 tls_context=None,
                 require_starttls=False,
                 loop=None):
        self.__ident__ = __ident__
        self.loop = loop if loop else asyncio.get_event_loop()
        super().__init__(
            asyncio.StreamReader(loop=self.loop),
            client_connected_cb=self._client_connected_cb,
            loop=self.loop)
        self.event_handler = handler
        self.data_size_limit = data_size_limit
        self.enable_SMTPUTF8 = enable_SMTPUTF8
        self._decode_data = decode_data
        self.command_size_limits.clear()
        if hostname:
            self.hostname = hostname
        else:
            self.hostname = socket.getfqdn()
        self.tls_context = tls_context
        if tls_context:
            # Through rfc3207 part 4.1 certificate checking is part of SMTP
            # protocol, not SSL layer.
            self.tls_context.check_hostname = False
            self.tls_context.verify_mode = ssl.CERT_NONE
        self.require_starttls = tls_context and require_starttls
        self._tls_handshake_okay = True
        self._tls_protocol = None
        self.session = None
        self.envelope = None
        self.transport = None

    def _create_session(self):
        return Session(self.loop)

    def _create_envelope(self):
        return Envelope()

    @asyncio.coroutine
    def _call_handler_hook(self, command, *args):
        hook = getattr(self.event_handler, 'handle_' + command, None)
        if hook is None:
            return MISSING
        status = yield from hook(self, self.session, self.envelope, *args)
        return status

    @property
    def max_command_size_limit(self):
        try:
            return max(self.command_size_limits.values())
        except ValueError:
            return self.command_size_limit

    def connection_made(self, transport):
        # Reset state due to rfc3207 part 4.2.
        self._set_rset_state()
        self.session = self._create_session()
        self.session.peer = transport.get_extra_info('peername')
        is_instance = (_has_ssl and
                       isinstance(transport, sslproto._SSLProtocolTransport))
        if self.transport is not None and is_instance:   # pragma: nossl
            # It is STARTTLS connection over normal connection.
            self._reader._transport = transport
            self._writer._transport = transport
            self.transport = transport
            self.seen_greeting = ''
            # Do SSL certificate checking as rfc3207 part 4.1 says.
            # Why _extra is protected attribute?
            self.session.ssl = self._tls_protocol._extra
            handler = getattr(self.event_handler, 'handle_STARTTLS', None)
            if handler is None:
                self._tls_handshake_okay = True
            else:
                self._tls_handshake_okay = handler(
                    self, self.session, self.envelope)
            self._over_ssl = True
        else:
            super().connection_made(transport)
            self.transport = transport
            log.info('Peer: %r', self.session.peer)
            # Process the client's requests.
            self._connection_closed = False
            self._handler_coroutine = self.loop.create_task(
                self._handle_client())

    def connection_lost(self, exc):
        log.info('%r connection lost', self.session.peer)
        super().connection_lost(exc)
        self._writer.close()
        self._connection_closed = True

    def _client_connected_cb(self, reader, writer):
        # This is redundant since we subclass StreamReaderProtocol, but I like
        # the shorter names.
        self._reader = reader
        self._writer = writer

    def eof_received(self):
        log.info('%r EOF received', self.session.peer)
        self._handler_coroutine.cancel()
        return super().eof_received()

    def _set_post_data_state(self):
        """Reset state variables to their post-DATA state."""
        self.envelope = self._create_envelope()

    def _set_rset_state(self):
        """Reset all state variables except the greeting."""
        self._set_post_data_state()

    @asyncio.coroutine
    def push(self, status):
        response = bytes(status + '\r\n', encoding='ascii')
        self._writer.write(response)
        log.debug(response)
        yield from self._writer.drain()

    @asyncio.coroutine
    def handle_exception(self, error):
        if hasattr(self.event_handler, 'handle_exception'):
            yield from self.event_handler.handle_exception(error)

    @asyncio.coroutine
    def _handle_client(self):
        log.info('%r handling connection', self.session.peer)
        yield from self.push(
            '220 {} {}'.format(self.hostname, self.__ident__))
        while not self._connection_closed:          # pragma: no branch
            # XXX Put the line limit stuff into the StreamReader?
            line = yield from self._reader.readline()
            try:
                # XXX this rstrip may not completely preserve old behavior.
<<<<<<< HEAD
                line = line.rstrip(b'\r\n')
                log.info('Data: %r', line)
=======
                line = line.decode('utf-8').rstrip('\r\n')
                log.info('%r Data: %s', self.session.peer, line)
>>>>>>> 6c7de4c4
                if not line:
                    yield from self.push('500 Error: bad syntax')
                    continue
                i = line.find(b' ')
                # Decode to string only the command name part, which must be
                # ASCII as per RFC.  If there is an argument, it is decoded to
                # UTF-8/surrogateescape so that non-UTF-8 data can be
                # re-encoded back to the original bytes when the SMTP command
                # is handled.
                if i < 0:
                    command = str(line.upper(), encoding='ascii')
                    arg = None
                else:
                    command = str(line[:i].upper(), encoding='ascii')
                    arg = line[i+1:].strip()
                    # Remote SMTP servers can send us UTF-8 content despite
                    # whether they've declared to do so or not.  Some old
                    # servers can send 8-bit data.  Use surrogateescape so
                    # that the fidelity of the decoding is preserved, and the
                    # original bytes can be retrieved.
                    if self.enable_SMTPUTF8:
                        arg = str(
                            arg, encoding='utf-8', errors='surrogateescape')
                    else:
                        arg = str(arg, encoding='ascii', errors='strict')
                max_sz = (self.command_size_limits[command]
                          if self.session.extended_smtp
                          else self.command_size_limit)
                if len(line) > max_sz:
                    yield from self.push('500 Error: line too long')
                    continue
                if (not self._tls_handshake_okay
                        and command != 'QUIT'):             # pragma: nossl
                    yield from self.push(
                        '554 Command refused due to lack of security')
                    continue
                if (self.require_starttls
                        and (not self._tls_protocol)
                        and (command not in ['EHLO', 'STARTTLS', 'QUIT'])):
                    # RFC3207 part 4
                    yield from self.push(
                        '530 Must issue a STARTTLS command first')
                    continue
                method = getattr(self, 'smtp_' + command, None)
                if method is None:
                    yield from self.push(
                        '500 Error: command "%s" not recognized' % command)
                    continue
                yield from method(arg)
            except Exception as error:
                yield from self.push('500 Error: ({}) {}'.format(
                    error.__class__.__name__, str(error)))
                log.exception('SMTP session exception')
                yield from self.handle_exception(error)

    # SMTP and ESMTP commands
    @asyncio.coroutine
    def smtp_HELO(self, hostname):
        if not hostname:
            yield from self.push('501 Syntax: HELO hostname')
            return
        # See issue #21783 for a discussion of this behavior.
        if self.session.host_name:
            yield from self.push('503 Duplicate HELO/EHLO')
            return
        self._set_rset_state()
        self.session.extended_smtp = False
        status = yield from self._call_handler_hook('HELO', hostname)
        if status is MISSING:
            self.session.host_name = hostname
            status = '250 {}'.format(self.hostname)
        yield from self.push(status)

    @asyncio.coroutine
    def smtp_EHLO(self, hostname):
        if not hostname:
            yield from self.push('501 Syntax: EHLO hostname')
            return
        # See https://bugs.python.org/issue21783 for a discussion of this
        # behavior.
        if self.session.host_name:
            yield from self.push('503 Duplicate HELO/EHLO')
            return
        self._set_rset_state()
        self.session.extended_smtp = True
        yield from self.push('250-%s' % self.hostname)
        if self.data_size_limit:
            yield from self.push('250-SIZE %s' % self.data_size_limit)
            self.command_size_limits['MAIL'] += 26
        if not self._decode_data:
            yield from self.push('250-8BITMIME')
        if self.enable_SMTPUTF8:
            yield from self.push('250-SMTPUTF8')
            self.command_size_limits['MAIL'] += 10
        if (self.tls_context and
                not self._tls_protocol and
                _has_ssl):                        # pragma: nossl
            yield from self.push('250-STARTTLS')
        if hasattr(self, 'ehlo_hook'):
            warn('Use handler.handle_EHLO() instead of .ehlo_hook()',
                 DeprecationWarning)
            yield from self.ehlo_hook()
        status = yield from self._call_handler_hook('EHLO', hostname)
        if status is MISSING:
            self.session.host_name = hostname
            status = '250 HELP'
        yield from self.push(status)

    @asyncio.coroutine
    def smtp_NOOP(self, arg):
        if arg:
            yield from self.push('501 Syntax: NOOP')
        else:
            status = yield from self._call_handler_hook('NOOP')
            yield from self.push('250 OK' if status is MISSING else status)

    @asyncio.coroutine
    def smtp_QUIT(self, arg):
        if arg:
            yield from self.push('501 Syntax: QUIT')
        else:
            status = yield from self._call_handler_hook('QUIT')
            yield from self.push('221 Bye' if status is MISSING else status)
            self._handler_coroutine.cancel()
            self.transport.close()

    @asyncio.coroutine
    def smtp_STARTTLS(self, arg):                   # pragma: nossl
        log.info('%r STARTTLS', self.session.peer)
        if arg:
            yield from self.push('501 Syntax: STARTTLS')
            return
        if not (self.tls_context and _has_ssl):
            yield from self.push('454 TLS not available')
            return
        yield from self.push('220 Ready to start TLS')
        # Create SSL layer.
        self._tls_protocol = sslproto.SSLProtocol(
            self.loop,
            self,
            self.tls_context,
            None,
            server_side=True)
        # Reconfigure transport layer.
        socket_transport = self.transport
        socket_transport._protocol = self._tls_protocol
        # Reconfigure protocol layer. Cant understand why app transport is
        # protected property, if it MUST be used externally.
        self.transport = self._tls_protocol._app_transport
        # Start handshake.
        self._tls_protocol.connection_made(socket_transport)

    def _strip_command_keyword(self, keyword, arg):
        keylen = len(keyword)
        if arg[:keylen].upper() == keyword:
            return arg[keylen:].strip()
        return ''

    def _getaddr(self, arg):
        if not arg:
            return '', ''
        if arg.lstrip().startswith('<'):
            address, rest = get_angle_addr(arg)
        else:
            address, rest = get_addr_spec(arg)
        return address.addr_spec, rest

    def _getparams(self, params):
        # Return params as dictionary. Return None if not all parameters
        # appear to be syntactically valid according to RFC 1869.
        result = {}
        for param in params:
            param, eq, value = param.partition('=')
            if not param.isalnum() or eq and not value:
                return None
            result[param] = value if eq else True
        return result

    @asyncio.coroutine
    def smtp_HELP(self, arg):
        if arg:
            extended = ' [SP <mail-parameters>]'
            lc_arg = arg.upper()
            if lc_arg == 'EHLO':
                yield from self.push('250 Syntax: EHLO hostname')
            elif lc_arg == 'HELO':
                yield from self.push('250 Syntax: HELO hostname')
            elif lc_arg == 'MAIL':
                msg = '250 Syntax: MAIL FROM: <address>'
                if self.session.extended_smtp:
                    msg += extended
                yield from self.push(msg)
            elif lc_arg == 'RCPT':
                msg = '250 Syntax: RCPT TO: <address>'
                if self.session.extended_smtp:
                    msg += extended
                yield from self.push(msg)
            elif lc_arg == 'DATA':
                yield from self.push('250 Syntax: DATA')
            elif lc_arg == 'RSET':
                yield from self.push('250 Syntax: RSET')
            elif lc_arg == 'NOOP':
                yield from self.push('250 Syntax: NOOP')
            elif lc_arg == 'QUIT':
                yield from self.push('250 Syntax: QUIT')
            elif lc_arg == 'VRFY':
                yield from self.push('250 Syntax: VRFY <address>')
            else:
                yield from self.push(
                    '501 Supported commands: EHLO HELO MAIL RCPT '
                    'DATA RSET NOOP QUIT VRFY')
        else:
            yield from self.push(
                '250 Supported commands: EHLO HELO MAIL RCPT DATA '
                'RSET NOOP QUIT VRFY')

    @asyncio.coroutine
    def smtp_VRFY(self, arg):
        if arg:
            try:
                address, params = self._getaddr(arg)
            except HeaderParseError:
                address = None
            if address is None:
                yield from self.push('502 Could not VRFY %s' % arg)
            else:
                status = yield from self._call_handler_hook('VRFY', address)
                yield from self.push(
                    '252 Cannot VRFY user, but will accept message '
                    'and attempt delivery'
                    if status is MISSING else status)
        else:
            yield from self.push('501 Syntax: VRFY <address>')

    @asyncio.coroutine
    def smtp_MAIL(self, arg):
        if not self.session.host_name:
            yield from self.push('503 Error: send HELO first')
            return
        log.debug('===> MAIL %s', arg)
        syntaxerr = '501 Syntax: MAIL FROM: <address>'
        if self.session.extended_smtp:
            syntaxerr += ' [SP <mail-parameters>]'
        if arg is None:
            yield from self.push(syntaxerr)
            return
        arg = self._strip_command_keyword('FROM:', arg)
        address, params = self._getaddr(arg)
        if not address:
            yield from self.push(syntaxerr)
            return
        if not self.session.extended_smtp and params:
            yield from self.push(syntaxerr)
            return
        if self.envelope.mail_from:
            yield from self.push('503 Error: nested MAIL command')
            return
        mail_options = params.upper().split()
        params = self._getparams(mail_options)
        if params is None:
            yield from self.push(syntaxerr)
            return
        if not self._decode_data:
            body = params.pop('BODY', '7BIT')
            if body not in ['7BIT', '8BITMIME']:
                yield from self.push(
                    '501 Error: BODY can only be one of 7BIT, 8BITMIME')
                return
        smtputf8 = params.pop('SMTPUTF8', False)
        if not isinstance(smtputf8, bool):
            yield from self.push('501 Error: SMTPUTF8 takes no arguments')
            return
        if smtputf8 and not self.enable_SMTPUTF8:
            yield from self.push('501 Error: SMTPUTF8 disabled')
            return
        self.envelope.smtp_utf8 = smtputf8
        size = params.pop('SIZE', None)
        if size:
            if isinstance(size, bool) or not size.isdigit():
                yield from self.push(syntaxerr)
                return
            elif self.data_size_limit and int(size) > self.data_size_limit:
                yield from self.push(
                    '552 Error: message size exceeds fixed maximum message '
                    'size')
                return
        if len(params) > 0:
            yield from self.push(
                '555 MAIL FROM parameters not recognized or not implemented')
            return
        status = yield from self._call_handler_hook(
            'MAIL', address, mail_options)
        if status is MISSING:
            self.envelope.mail_from = address
            self.envelope.mail_options.extend(mail_options)
            status = '250 OK'
        log.info('%r sender: %s', self.session.peer, address)
        yield from self.push(status)

    @asyncio.coroutine
    def smtp_RCPT(self, arg):
        if not self.session.host_name:
            yield from self.push('503 Error: send HELO first')
            return
        log.debug('===> RCPT %s', arg)
        if not self.envelope.mail_from:
            yield from self.push('503 Error: need MAIL command')
            return
        syntaxerr = '501 Syntax: RCPT TO: <address>'
        if self.session.extended_smtp:
            syntaxerr += ' [SP <mail-parameters>]'
        if arg is None:
            yield from self.push(syntaxerr)
            return
        arg = self._strip_command_keyword('TO:', arg)
        address, params = self._getaddr(arg)
        if not address:
            yield from self.push(syntaxerr)
            return
        if not self.session.extended_smtp and params:
            yield from self.push(syntaxerr)
            return
        rcpt_options = params.upper().split()
        params = self._getparams(rcpt_options)
        if params is None:
            yield from self.push(syntaxerr)
            return
        # XXX currently there are no options we recognize.
        if len(params) > 0:
            yield from self.push(
                '555 RCPT TO parameters not recognized or not implemented')
            return
        status = yield from self._call_handler_hook(
            'RCPT', address, rcpt_options)
        if status is MISSING:
            self.envelope.rcpt_tos.append(address)
            self.envelope.rcpt_options.extend(rcpt_options)
            status = '250 OK'
        log.info('%r recip: %s', self.session.peer, address)
        yield from self.push(status)

    @asyncio.coroutine
    def smtp_RSET(self, arg):
        if arg:
            yield from self.push('501 Syntax: RSET')
            return
        self._set_rset_state()
        if hasattr(self, 'rset_hook'):
            warn('Use handler.handle_RSET() instead of .rset_hook()',
                 DeprecationWarning)
            yield from self.rset_hook()
        status = yield from self._call_handler_hook('RSET')
        yield from self.push('250 OK' if status is MISSING else status)

    @asyncio.coroutine
    def smtp_DATA(self, arg):
        if not self.session.host_name:
            yield from self.push('503 Error: send HELO first')
            return
        if not self.envelope.rcpt_tos:
            yield from self.push('503 Error: need RCPT command')
            return
        if arg:
            yield from self.push('501 Syntax: DATA')
            return
        yield from self.push('354 End data with <CR><LF>.<CR><LF>')
        data = []
        num_bytes = 0
        size_exceeded = False
        while not self._connection_closed:          # pragma: no branch
            line = yield from self._reader.readline()
            if line == b'.\r\n':
                if data:
                    data[-1] = data[-1].rstrip(b'\r\n')
                break
            num_bytes += len(line)
            if (not size_exceeded and
                    self.data_size_limit and
                    num_bytes > self.data_size_limit):
                size_exceeded = True
                yield from self.push('552 Error: Too much mail data')
            if not size_exceeded:
                data.append(line)
        if size_exceeded:
            self._set_post_data_state()
            return
        # Remove extraneous carriage returns and de-transparency
        # according to RFC 5321, Section 4.5.2.
        for i in range(len(data)):
            text = data[i]
            if text and text[:1] == b'.':
                data[i] = text[1:]
        content = original_content = EMPTYBYTES.join(data)
        if self._decode_data:
            if self.enable_SMTPUTF8:
                content = original_content.decode(
                    'utf-8', errors='surrogateescape')
            else:
                content = original_content.decode('ascii', errors='strict')
        self.envelope.content = content
        self.envelope.original_content = original_content
        # Call the new API first if it's implemented.
        if hasattr(self.event_handler, 'handle_DATA'):
            status = yield from self._call_handler_hook('DATA')
        else:
            # Backward compatibility.
            status = MISSING
            if hasattr(self.event_handler, 'process_message'):
                warn('Use handler.handle_DATA() instead of .process_message()',
                     DeprecationWarning)
                args = (self.session.peer, self.envelope.mail_from,
                        self.envelope.rcpt_tos, self.envelope.content)
                if asyncio.iscoroutinefunction(
                        self.event_handler.process_message):
                    status = yield from self.event_handler.process_message(
                        *args)
                else:
                    status = self.event_handler.process_message(*args)
                # The deprecated API can return None which means, return the
                # default status.  Don't worry about coverage for this case as
                # it's a deprecated API that will go away after 1.0.
                if status is None:                  # pragma: nocover
                    status = MISSING
        self._set_post_data_state()
        yield from self.push('250 OK' if status is MISSING else status)

    # Commands that have not been implemented.
    @asyncio.coroutine
    def smtp_EXPN(self, arg):
        yield from self.push('502 EXPN not implemented')<|MERGE_RESOLUTION|>--- conflicted
+++ resolved
@@ -193,13 +193,8 @@
             line = yield from self._reader.readline()
             try:
                 # XXX this rstrip may not completely preserve old behavior.
-<<<<<<< HEAD
                 line = line.rstrip(b'\r\n')
-                log.info('Data: %r', line)
-=======
-                line = line.decode('utf-8').rstrip('\r\n')
                 log.info('%r Data: %s', self.session.peer, line)
->>>>>>> 6c7de4c4
                 if not line:
                     yield from self.push('500 Error: bad syntax')
                     continue
