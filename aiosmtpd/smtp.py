import socket
import asyncio
import logging
import collections

from email._header_value_parser import get_addr_spec, get_angle_addr
from email.errors import HeaderParseError
from public import public

try:
    import ssl
    from asyncio import sslproto
except ImportError:                                 # pragma: nocover
    _has_ssl = False
else:                                               # pragma: nocover
    _has_ssl = sslproto and hasattr(ssl, 'MemoryBIO')


__version__ = '1.0a4+'
__ident__ = 'Python SMTP {}'.format(__version__)
log = logging.getLogger('mail.log')


NEWLINE = '\n'
DATA_SIZE_DEFAULT = 33554432
EMPTYBYTES = b''


@public
class SMTP(asyncio.StreamReaderProtocol):
    command_size_limit = 512
    command_size_limits = collections.defaultdict(
        lambda x=command_size_limit: x)

    def __init__(self, handler,
                 *,
                 data_size_limit=DATA_SIZE_DEFAULT,
                 enable_SMTPUTF8=False,
                 default_8bit_encoding='latin1',
                 decode_data=False,
                 hostname=None,
                 tls_context=None,
                 require_starttls=False,
                 loop=None):
        self.__ident__ = __ident__
        self.loop = loop if loop else asyncio.get_event_loop()
        super().__init__(
            asyncio.StreamReader(loop=self.loop),
            client_connected_cb=self._client_connected_cb,
            loop=self.loop)
        self.event_handler = handler
        self.data_size_limit = data_size_limit
        self.enable_SMTPUTF8 = enable_SMTPUTF8
        self.default_8bit_encoding = default_8bit_encoding
        if enable_SMTPUTF8:
            if decode_data:
                raise ValueError(
                    "decode_data and enable_SMTPUTF8 cannot be set to "
                    "True at the same time")
            decode_data = False
        self._decode_data = decode_data
        if decode_data:
            self._emptystring = ''
            self._linesep = '\r\n'
            self._dotsep = '.'
            self._newline = NEWLINE
        else:
            self._emptystring = EMPTYBYTES
            self._linesep = b'\r\n'
            self._dotsep = ord(b'.')
            self._newline = b'\n'
        self._set_rset_state()
        self.seen_greeting = ''
        self.extended_smtp = False
        self.command_size_limits.clear()
        if hostname:
            self.hostname = hostname
        else:
            self.hostname = socket.getfqdn()
        self.tls_context = tls_context
        if tls_context:
            # Through rfc3207 part 4.1 certificate checking is part of SMTP
            # protocol, not SSL layer.
            self.tls_context.check_hostname = False
            self.tls_context.verify_mode = ssl.CERT_NONE
        self.require_starttls = tls_context and require_starttls
        self._tls_handshake_failed = False
        self._tls_protocol = None
        self.transport = None

    @property
    def max_command_size_limit(self):
        try:
            return max(self.command_size_limits.values())
        except ValueError:
            return self.command_size_limit

    def connection_made(self, transport):
        is_instance = (_has_ssl and
                       isinstance(transport, sslproto._SSLProtocolTransport))
        if self.transport is not None and is_instance:   # pragma: nossl
            # It is STARTTLS connection over normal connection.
            self._reader._transport = transport
            self._writer._transport = transport
            self.transport = transport
            # Reset state due to rfc3207 part 4.2.
            self._set_rset_state()
            self.seen_greeting = ''
            # Do SSL certificate checking as rfc3207 part 4.1 says.
            # Why _extra is protected attribute?
            extra = self._tls_protocol._extra
            if hasattr(self.event_handler, 'handle_tls_handshake'):
                auth = self.event_handler.handle_tls_handshake(
                    extra['ssl_object'],
                    extra['peercert'],
                    extra['cipher'])
                self._tls_handshake_failed = not auth
            else:
                self._tls_handshake_failed = False
            self._over_ssl = True
        else:
            super().connection_made(transport)
            self.peer = transport.get_extra_info('peername')
            self.transport = transport
            log.info('Peer: %s', repr(self.peer))
            # Process the client's requests.
            self.connection_closed = False
            self._handler_coroutine = self.loop.create_task(
                self._handle_client())

    def _client_connected_cb(self, reader, writer):
        # This is redundant since we subclass StreamReaderProtocol, but I like
        # the shorter names.
        self._reader = reader
        self._writer = writer

    def eof_received(self):
        self._handler_coroutine.cancel()
        return super().eof_received()

    def _set_post_data_state(self):
        """Reset state variables to their post-DATA state."""
        self.mailfrom = None
        self.rcpttos = []
        self.require_SMTPUTF8 = False

    def _set_rset_state(self):
        """Reset all state variables except the greeting."""
        self._set_post_data_state()

    @asyncio.coroutine
    def push(self, msg):
        if self.require_SMTPUTF8:
            encoding = 'utf-8'
        else:
            encoding = self.default_8bit_encoding
        if isinstance(msg, bytes):
            response = msg
        else:
            response = bytes(msg + '\r\n', encoding=encoding)
        self._writer.write(response)
        log.debug(response)
        yield from self._writer.drain()

    @asyncio.coroutine
    def handle_exception(self, e):
        if hasattr(self.event_handler, 'handle_exception'):
            yield from self.event_handler.handle_exception(e)

    @asyncio.coroutine
    def _handle_client(self):
<<<<<<< HEAD
        try:
            log.info('handling connection')
            yield from self.push(
                '220 {} {}'.format(self.hostname, self.__ident__))
            while not self.connection_closed:
                # XXX Put the line limit stuff into the StreamReader?
                try:
                    line = yield from self._reader.readline()
                    if not line.endswith(b'\r\n'):
                        raise asyncio.streams.IncompleteReadError(line, None)
                except asyncio.streams.IncompleteReadError as exc:
                    if exc.partial:
                        yield from self.handle_exception(exc)
                    break
                # XXX this rstrip may not completely preserve old behavior.
                try:
                    line = line.rstrip(b'\r\n')
                    log.info('Data: %r', line)
                    if not line:
                        yield from self.push('500 Error: bad syntax')
                        continue
                    i = line.find(b' ')
                    # keep data not decoded, decode only command name part as
                    # it can be only in ASCII encoding. Let commands decide
                    # what encoding to expect
                    if i < 0:
                        command = str(line.upper(), encoding='ascii')
                        arg = None
                    else:
                        command = str(line[:i].upper(), encoding='ascii')
                        arg = line[i + 1:].strip()
                    max_sz = (self.command_size_limits[command]
                              if self.extended_smtp
                              else self.command_size_limit)
                    if len(line) > max_sz:
                        yield from self.push('500 Error: line too long')
                        continue
                    if self._tls_handshake_failed and command != 'QUIT':
                        yield from self.push(
                            '554 Command refused due to lack of security')
                        continue
                    if (self.require_starttls
                            and (not self._tls_protocol)
                            and (command not in ['EHLO', 'STARTTLS', 'QUIT'])):
                        # RFC3207 part 4
                        yield from self.push(
                            '530 Must issue a STARTTLS command first')
                        continue
                    method = getattr(self, 'smtp_' + command, None)
                    if not method:
                        yield from self.push(
                            '500 Error: command "%s" not recognized' % command)
                        continue
                    yield from method(arg)
                except Exception as e:
                    yield from self.push('500 Error: %s' % e)
                    yield from self.handle_exception(e)
        finally:
            self.close()
=======
        log.info('handling connection')
        yield from self.push('220 {} {}'.format(self.hostname, self.__ident__))
        while not self.connection_closed:
            # XXX Put the line limit stuff into the StreamReader?
            line = yield from self._reader.readline()
            # XXX this rstrip may not completely preserve old behavior.
            line = line.decode('utf-8').rstrip('\r\n')
            log.info('Data: %r', line)
            if not line:
                yield from self.push('500 Error: bad syntax')
                continue
            i = line.find(' ')
            if i < 0:
                command = line.upper()
                arg = None
            else:
                command = line[:i].upper()
                arg = line[i+1:].strip()
            max_sz = (self.command_size_limits[command]
                      if self.extended_smtp
                      else self.command_size_limit)
            if len(line) > max_sz:
                yield from self.push('500 Error: line too long')
                continue
            if (self._tls_handshake_failed
                    and command != 'QUIT'):                   # pragma: nossl
                yield from self.push(
                    '554 Command refused due to lack of security')
                continue
            if (self.require_starttls
                    and (not self._tls_protocol)
                    and (command not in ['EHLO', 'STARTTLS', 'QUIT'])):
                # RFC3207 part 4
                yield from self.push('530 Must issue a STARTTLS command first')
                continue
            method = getattr(self, 'smtp_' + command, None)
            if not method:
                yield from self.push(
                    '500 Error: command "%s" not recognized' % command)
                continue
            yield from method(arg)
>>>>>>> 7f234f4a

    # SMTP and ESMTP commands
    @asyncio.coroutine
    def smtp_HELO(self, hostname):
        if not hostname:
            yield from self.push('501 Syntax: HELO hostname')
            return
        # See issue #21783 for a discussion of this behavior.
        if self.seen_greeting:
            yield from self.push('503 Duplicate HELO/EHLO')
            return
        try:
            # rfc5336 3.7.1
            hostname = str(hostname, encoding='ascii')
        except UnicodeDecodeError:
            # if encoding fails, then dont broke session, client just not
            # RFC complaint. No fatal error occurred, Continue and keep
            # hostname not decoded.
            pass
        self._set_rset_state()
        self.seen_greeting = hostname
        yield from self.push('250 %s' % self.hostname)

    @asyncio.coroutine
    def ehlo_hook(self):
        """Allow subclasses to extend EHLO responses.

        This hook is called just before the final, non-continuing
        `250 HELP` response.  Subclasses can add additional `250-<cmd>`
        responses for custom behavior.
        """
        pass

    @asyncio.coroutine
    def smtp_EHLO(self, arg):
        if not arg:
            yield from self.push('501 Syntax: EHLO hostname')
            return
        # See issue #21783 for a discussion of this behavior.
        if self.seen_greeting:
            yield from self.push('503 Duplicate HELO/EHLO')
            return
        try:
            # see HELLO for details
            arg = str(arg, encoding='ascii')
        except UnicodeDecodeError:
            pass
        self._set_rset_state()
        self.seen_greeting = arg
        self.extended_smtp = True
        yield from self.push('250-%s' % self.hostname)
        if self.data_size_limit:
            yield from self.push('250-SIZE %s' % self.data_size_limit)
            self.command_size_limits['MAIL'] += 26
        if not self._decode_data:
            yield from self.push('250-8BITMIME')
        if self.enable_SMTPUTF8:
            yield from self.push('250-SMTPUTF8')
            self.command_size_limits['MAIL'] += 10
        if (self.tls_context and
                not self._tls_protocol and
                _has_ssl):                        # pragma: nossl
            yield from self.push('250-STARTTLS')
        yield from self.ehlo_hook()
        yield from self.push('250 HELP')

    @asyncio.coroutine
    def smtp_NOOP(self, arg):
        if arg:
            yield from self.push('501 Syntax: NOOP')
        else:
            yield from self.push('250 OK')

    @asyncio.coroutine
    def smtp_QUIT(self, arg):
        if arg:
            yield from self.push('501 Syntax: QUIT')
        else:
            yield from self.push('221 Bye')
            self._handler_coroutine.cancel()
            self.transport.close()

    @asyncio.coroutine
    def smtp_STARTTLS(self, arg):                   # pragma: nossl
        log.info('===> STARTTLS')
        if arg:
            yield from self.push('501 Syntax: STARTTLS')
            return
        if not (self.tls_context and _has_ssl):
            yield from self.push('454 TLS not available')
            return
        yield from self.push('220 Ready to start TLS')
        # Create SSL layer.
        self._tls_protocol = sslproto.SSLProtocol(
            self.loop,
            self,
            self.tls_context,
            None,
            server_side=True)
        # Reconfigure transport layer.
        socket_transport = self.transport
        socket_transport._protocol = self._tls_protocol
        # Reconfigure protocol layer. Cant understand why app transport is
        # protected property, if it MUST be used externally.
        self.transport = self._tls_protocol._app_transport
        # Start handshake.
        self._tls_protocol.connection_made(socket_transport)

    @asyncio.coroutine
    def close(self):
        # XXX this close is probably not quite right.
        if self._writer:
            self._writer.close()
        self._connection_closed = True

    def _strip_command_keyword(self, keyword, arg):
        keylen = len(keyword)
        if arg[:keylen].upper() == keyword:
            return arg[keylen:].strip()
        return ''

    def _getaddr(self, arg):
        if not arg:
            return '', ''
        if arg.lstrip().startswith('<'):
            address, rest = get_angle_addr(arg)
        else:
            address, rest = get_addr_spec(arg)
        if not address:
            return address, rest
        return address.addr_spec, rest

    def _getparams(self, params):
        # Return params as dictionary. Return None if not all parameters
        # appear to be syntactically valid according to RFC 1869.
        result = {}
        for param in params:
            param, eq, value = param.partition('=')
            if not param.isalnum() or eq and not value:
                return None
            result[param] = value if eq else True
        return result

    @asyncio.coroutine
    def smtp_HELP(self, arg):
        if arg:
            extended = ' [SP <mail-parameters>]'
            try:
                lc_arg = str(arg, encoding='ascii').upper()
            except UnicodeDecodeError:
                # command name not recognized
                lc_arg = ''
            if lc_arg == 'EHLO':
                yield from self.push('250 Syntax: EHLO hostname')
            elif lc_arg == 'HELO':
                yield from self.push('250 Syntax: HELO hostname')
            elif lc_arg == 'MAIL':
                msg = '250 Syntax: MAIL FROM: <address>'
                if self.extended_smtp:
                    msg += extended
                yield from self.push(msg)
            elif lc_arg == 'RCPT':
                msg = '250 Syntax: RCPT TO: <address>'
                if self.extended_smtp:
                    msg += extended
                yield from self.push(msg)
            elif lc_arg == 'DATA':
                yield from self.push('250 Syntax: DATA')
            elif lc_arg == 'RSET':
                yield from self.push('250 Syntax: RSET')
            elif lc_arg == 'NOOP':
                yield from self.push('250 Syntax: NOOP')
            elif lc_arg == 'QUIT':
                yield from self.push('250 Syntax: QUIT')
            elif lc_arg == 'VRFY':
                yield from self.push('250 Syntax: VRFY <address>')
            else:
                yield from self.push(
                    '501 Supported commands: EHLO HELO MAIL RCPT '
                    'DATA RSET NOOP QUIT VRFY')
        else:
            yield from self.push(
                '250 Supported commands: EHLO HELO MAIL RCPT DATA '
                'RSET NOOP QUIT VRFY')

    def _decode_arg(self, arg):
        # Remote relay SMTP server can send us UTF-8 content despite of
        # was support declared or not. Old mail relay servers can accept mail
        # address as-is without encoding, so they will transmit utf-8 data
        # and ignore that we, may be, not declaring support of it. So,
        # at first, always try to use UTF-8
        try:
            return str(arg, encoding='utf-8')
        except UnicodeDecodeError:
            pass
        # if data is not in UTF8, so it may be 7bit or 8bit encoded. So,
        # try default 8 bit encoding, it will take care about both.
        try:
            return str(arg, encoding=self.default_8bit_encoding)
        except UnicodeDecodeError:
            # if encoding failed (so, it is not default 8 bit encoding),
            # lets keep it as-is binary data.
            return arg

    @asyncio.coroutine
    def smtp_VRFY(self, arg):
        if arg:
            arg = self._decode_arg(arg)
            if isinstance(arg, bytes):
                yield from self.push(b'502 Could not VRFY ' + arg)
                return
            try:
                address, params = self._getaddr(arg)
            except HeaderParseError:
                address = None
            if address:
                yield from self.push(
                    '252 Cannot VRFY user, but will accept message '
                    'and attempt delivery')
            else:
                yield from self.push('502 Could not VRFY %s' % arg)
        else:
            yield from self.push('501 Syntax: VRFY <address>')

    @asyncio.coroutine
    def smtp_MAIL(self, arg):
        if not self.seen_greeting:
            yield from self.push('503 Error: send HELO first')
            return
        syntaxerr = '501 Syntax: MAIL FROM: <address>'
        if self.extended_smtp:
            syntaxerr += ' [SP <mail-parameters>]'
        if arg is None:
            yield from self.push(syntaxerr)
            return
        arg = self._decode_arg(arg)
        if not isinstance(arg, str):
            # Good idea will be to extract params before decoding and keep
            # sender in bytes, so we may proxy mails in unknown encoding, or
            # make handler decide what to do with it
            yield from self.push(syntaxerr)
            return
        log.debug('===> MAIL %s', arg)
        arg = self._strip_command_keyword('FROM:', arg)
        address, params = self._getaddr(arg)
        if not address:
            yield from self.push(syntaxerr)
            return
        if not self.extended_smtp and params:
            yield from self.push(syntaxerr)
            return
        if self.mailfrom:
            yield from self.push('503 Error: nested MAIL command')
            return
        self.mail_options = params.upper().split()
        params = self._getparams(self.mail_options)
        if params is None:
            yield from self.push(syntaxerr)
            return
        if not self._decode_data:
            body = params.pop('BODY', '7BIT')
            if body not in ['7BIT', '8BITMIME']:
                yield from self.push(
                    '501 Error: BODY can only be one of 7BIT, 8BITMIME')
                return
        if self.enable_SMTPUTF8:
            smtputf8 = params.pop('SMTPUTF8', False)
            if (smtputf8 is not True) and (smtputf8 is not False):
                yield from self.push('501 Error: SMTPUTF8 takes no arguments')
                return
        size = params.pop('SIZE', None)
        if size:
            if isinstance(size, bool) or not size.isdigit():
                yield from self.push(syntaxerr)
                return
            elif self.data_size_limit and int(size) > self.data_size_limit:
                yield from self.push(
                    '552 Error: message size exceeds fixed maximum message '
                    'size')
                return
        if len(params.keys()) > 0:
            yield from self.push(
                '555 MAIL FROM parameters not recognized or not implemented')
            return
        self.mailfrom = address
        log.info('sender: %s', self.mailfrom)
        yield from self.push('250 OK')

    @asyncio.coroutine
    def smtp_RCPT(self, arg):
        if not self.seen_greeting:
            yield from self.push('503 Error: send HELO first')
            return
        if not self.mailfrom:
            yield from self.push('503 Error: need MAIL command')
            return
        syntaxerr = '501 Syntax: RCPT TO: <address>'
        if self.extended_smtp:
            syntaxerr += ' [SP <mail-parameters>]'
        if arg is None:
            yield from self.push(syntaxerr)
            return
        arg = self._decode_arg(arg)
        if not isinstance(arg, str):
            yield from self.push(syntaxerr)
            return
        log.debug('===> RCPT %s', arg)
        arg = self._strip_command_keyword('TO:', arg)
        address, params = self._getaddr(arg)
        if not address:
            yield from self.push(syntaxerr)
            return
        if not self.extended_smtp and params:
            yield from self.push(syntaxerr)
            return
        self.rcpt_options = params.upper().split()
        params = self._getparams(self.rcpt_options)
        if params is None:
            yield from self.push(syntaxerr)
            return
        # XXX currently there are no options we recognize.
        if len(params) > 0:
            yield from self.push(
                '555 RCPT TO parameters not recognized or not implemented')
            return
        self.rcpttos.append(address)
        log.info('recips: %s', self.rcpttos)
        yield from self.push('250 OK')

    @asyncio.coroutine
    def rset_hook(self):
        """Allow subclasses to hook into the RSET command."""
        pass

    @asyncio.coroutine
    def smtp_RSET(self, arg):
        if arg:
            yield from self.push('501 Syntax: RSET')
            return
        self._set_rset_state()
        yield from self.rset_hook()
        yield from self.push('250 OK')

    @asyncio.coroutine
    def smtp_DATA(self, arg):
        if not self.seen_greeting:
            yield from self.push('503 Error: send HELO first')
            return
        if not self.rcpttos:
            yield from self.push('503 Error: need RCPT command')
            return
        if arg:
            yield from self.push('501 Syntax: DATA')
            return
        yield from self.push('354 End data with <CR><LF>.<CR><LF>')
        data = []
<<<<<<< HEAD
        self.num_bytes = 0
=======
        num_bytes = 0
>>>>>>> 7f234f4a
        size_exceeded = False
        while not self.connection_closed:
            line = yield from self._reader.readline()
            if line == b'.\r\n':
                if data:
                    data[-1] = data[-1].rstrip(b'\r\n')
                break
<<<<<<< HEAD
            self.num_bytes += len(line)
            if (not size_exceeded) and self.data_size_limit and \
                    self.num_bytes > self.data_size_limit:
                size_exceeded = True
            # XXX this rstrip may not exactly preserve the old behavior
            if not size_exceeded:
                line = line.rstrip(b'\r\n')
                data.append(line)
        if size_exceeded:
            yield from self.push('552 Error: Too much mail data')
=======
            num_bytes += len(line)
            if (not size_exceeded and
                    self.data_size_limit and
                    num_bytes > self.data_size_limit):
                size_exceeded = True
                yield from self.push('552 Error: Too much mail data')
            if not size_exceeded:
                data.append(line)
        if size_exceeded:
>>>>>>> 7f234f4a
            self._set_post_data_state()
            return
        # Remove extraneous carriage returns and de-transparency
        # according to RFC 5321, Section 4.5.2.
        for i in range(len(data)):
            text = data[i]
            if text and text[:1] == b'.':
                data[i] = text[1:]
<<<<<<< HEAD
        self.received_data = b'\n'.join(data)
        if self._decode_data:
            # Try to use utf8 and then 8bit encoding. Keep not decoded if
            # fails
            self.received_data = self._decode_arg(self.received_data)
        args = (self.peer, self.mailfrom, self.rcpttos,
                self.received_data)
=======
        received_data = EMPTYBYTES.join(data)
        if self._decode_data:
            received_data = received_data.decode('utf-8')
        args = (self.peer, self.mailfrom, self.rcpttos, received_data)
>>>>>>> 7f234f4a
        kwargs = {}
        if not self._decode_data:
            kwargs = {
                'mail_options': self.mail_options,
                'rcpt_options': self.rcpt_options,
                }
        kwargs.update({'loop': self.loop})
        if asyncio.iscoroutinefunction(self.event_handler.process_message):
            status = yield from self.event_handler.process_message(
                *args, **kwargs)
        else:
            status = self.event_handler.process_message(*args, **kwargs)
        self._set_post_data_state()
        if status:
            yield from self.push(status)
        else:
            yield from self.push('250 OK')

    # Commands that have not been implemented
    @asyncio.coroutine
    def smtp_EXPN(self, arg):
        yield from self.push('502 EXPN not implemented')<|MERGE_RESOLUTION|>--- conflicted
+++ resolved
@@ -169,7 +169,6 @@
 
     @asyncio.coroutine
     def _handle_client(self):
-<<<<<<< HEAD
         try:
             log.info('handling connection')
             yield from self.push(
@@ -207,7 +206,8 @@
                     if len(line) > max_sz:
                         yield from self.push('500 Error: line too long')
                         continue
-                    if self._tls_handshake_failed and command != 'QUIT':
+                    if (self._tls_handshake_failed
+                            and command != 'QUIT'):
                         yield from self.push(
                             '554 Command refused due to lack of security')
                         continue
@@ -229,49 +229,6 @@
                     yield from self.handle_exception(e)
         finally:
             self.close()
-=======
-        log.info('handling connection')
-        yield from self.push('220 {} {}'.format(self.hostname, self.__ident__))
-        while not self.connection_closed:
-            # XXX Put the line limit stuff into the StreamReader?
-            line = yield from self._reader.readline()
-            # XXX this rstrip may not completely preserve old behavior.
-            line = line.decode('utf-8').rstrip('\r\n')
-            log.info('Data: %r', line)
-            if not line:
-                yield from self.push('500 Error: bad syntax')
-                continue
-            i = line.find(' ')
-            if i < 0:
-                command = line.upper()
-                arg = None
-            else:
-                command = line[:i].upper()
-                arg = line[i+1:].strip()
-            max_sz = (self.command_size_limits[command]
-                      if self.extended_smtp
-                      else self.command_size_limit)
-            if len(line) > max_sz:
-                yield from self.push('500 Error: line too long')
-                continue
-            if (self._tls_handshake_failed
-                    and command != 'QUIT'):                   # pragma: nossl
-                yield from self.push(
-                    '554 Command refused due to lack of security')
-                continue
-            if (self.require_starttls
-                    and (not self._tls_protocol)
-                    and (command not in ['EHLO', 'STARTTLS', 'QUIT'])):
-                # RFC3207 part 4
-                yield from self.push('530 Must issue a STARTTLS command first')
-                continue
-            method = getattr(self, 'smtp_' + command, None)
-            if not method:
-                yield from self.push(
-                    '500 Error: command "%s" not recognized' % command)
-                continue
-            yield from method(arg)
->>>>>>> 7f234f4a
 
     # SMTP and ESMTP commands
     @asyncio.coroutine
@@ -628,11 +585,7 @@
             return
         yield from self.push('354 End data with <CR><LF>.<CR><LF>')
         data = []
-<<<<<<< HEAD
-        self.num_bytes = 0
-=======
         num_bytes = 0
->>>>>>> 7f234f4a
         size_exceeded = False
         while not self.connection_closed:
             line = yield from self._reader.readline()
@@ -640,18 +593,6 @@
                 if data:
                     data[-1] = data[-1].rstrip(b'\r\n')
                 break
-<<<<<<< HEAD
-            self.num_bytes += len(line)
-            if (not size_exceeded) and self.data_size_limit and \
-                    self.num_bytes > self.data_size_limit:
-                size_exceeded = True
-            # XXX this rstrip may not exactly preserve the old behavior
-            if not size_exceeded:
-                line = line.rstrip(b'\r\n')
-                data.append(line)
-        if size_exceeded:
-            yield from self.push('552 Error: Too much mail data')
-=======
             num_bytes += len(line)
             if (not size_exceeded and
                     self.data_size_limit and
@@ -661,7 +602,6 @@
             if not size_exceeded:
                 data.append(line)
         if size_exceeded:
->>>>>>> 7f234f4a
             self._set_post_data_state()
             return
         # Remove extraneous carriage returns and de-transparency
@@ -670,20 +610,10 @@
             text = data[i]
             if text and text[:1] == b'.':
                 data[i] = text[1:]
-<<<<<<< HEAD
-        self.received_data = b'\n'.join(data)
-        if self._decode_data:
-            # Try to use utf8 and then 8bit encoding. Keep not decoded if
-            # fails
-            self.received_data = self._decode_arg(self.received_data)
-        args = (self.peer, self.mailfrom, self.rcpttos,
-                self.received_data)
-=======
         received_data = EMPTYBYTES.join(data)
         if self._decode_data:
             received_data = received_data.decode('utf-8')
         args = (self.peer, self.mailfrom, self.rcpttos, received_data)
->>>>>>> 7f234f4a
         kwargs = {}
         if not self._decode_data:
             kwargs = {
