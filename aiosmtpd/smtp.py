--- conflicted
+++ resolved
@@ -59,11 +59,7 @@
     "AuthMechanismType",
     "MISSING",
 ]  # Will be added to by @public
-<<<<<<< HEAD
 __version__ = '1.3.0a1'
-=======
-__version__ = '1.2.3'
->>>>>>> 9432d766
 __ident__ = 'Python SMTP {}'.format(__version__)
 log = logging.getLogger('mail.log')
 
@@ -263,6 +259,7 @@
             for m in dir(handler)
             if m.startswith("handle_")
         }
+
         # When we've deprecated the 4-arg form of handle_EHLO,
         # we can -- and should -- remove this whole code block
         ehlo_hook = self._handle_hooks.get("EHLO", None)
