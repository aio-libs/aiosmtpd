--- conflicted
+++ resolved
@@ -65,11 +65,7 @@
     "AuthMechanismType",
     "MISSING",
 ]  # Will be added to by @public
-<<<<<<< HEAD
 __version__ = '1.3.0a2'
-=======
-__version__ = '1.3.0.a1'
->>>>>>> 46540ff7
 __ident__ = 'Python SMTP {}'.format(__version__)
 log = logging.getLogger('mail.log')
 
