--- conflicted
+++ resolved
@@ -61,7 +61,7 @@
     "AuthMechanismType",
     "MISSING",
 ]  # Will be added to by @public
-__version__ = '1.2.4a1'
+__version__ = '1.2.4a2'
 __ident__ = 'Python SMTP {}'.format(__version__)
 log = logging.getLogger('mail.log')
 
@@ -750,37 +750,11 @@
             if status is not None:  # pragma: no branch
                 await self.push(status)
 
-<<<<<<< HEAD
-    async def _auth_interact(
-            self,
-            server_message,
-            log_client_response: bool = False
-    ) -> _TriStateType:
-        """
-        Sends a challenge, and wait for client response.
-
-        :param server_message: Challenge to send
-        :param log_client_response: Perform logging of client's response.
-            WARNING: Might cause leak of sensitive information! Do not turn on
-            unless _absolutely_ necessary!
-        """
-        blob: bytes
-        await self.push(server_message)
-        line = await self._reader.readline()
-        if log_client_response:
-            warn("AUTH interaction logging is enabled!")
-            warn("Sensitive information might be leaked!")
-            log.debug("%r >> %r", self.session.peer, line)
-        blob = line.strip()
-        # '=' and '*' handling are in accordance with RFC4954
-        if blob == b"=":
-            log.debug("%r responded with '='", self.session.peer)
-            return None
-=======
     async def challenge_auth(
             self,
             challenge: AnyStr,
             encode_to_b64: bool = True,
+            log_client_response: bool = False,
     ) -> Union[_Missing, bytes]:
         """
         Send challenge during authentication. "334 " will be prefixed, so do NOT
@@ -788,6 +762,9 @@
 
         :param challenge: Challenge to send to client. If str, will be utf8-encoded.
         :param encode_to_b64: If true, then perform Base64 encoding on challenge
+        :param log_client_response: Perform logging of client's response.
+            WARNING: Might cause leak of sensitive information! Do not turn on
+            unless _absolutely_ necessary!
         :return: Response from client, or MISSING
         """
         challenge = (
@@ -799,12 +776,15 @@
         #   - https://tools.ietf.org/html/rfc4954#page-4 ¶ 5
         #   - https://tools.ietf.org/html/rfc4954#page-13 "continue-req"
         challenge = b"334 " + (b64encode(challenge) if encode_to_b64 else challenge)
-        log.debug("Send challenge to %r: %r", self.session.peer, challenge)
+        log.debug("%r << challenge: %r", self.session.peer, challenge)
         await self.push(challenge)
         line = await self._reader.readline()
+        if log_client_response:
+            warn("AUTH interaction logging is enabled!")
+            warn("Sensitive information might be leaked!")
+            log.debug("%r >> %r", self.session.peer, line)
         blob: bytes = line.strip()
         # '*' handling in accordance with RFC4954
->>>>>>> 1ac77bcb
         if blob == b"*":
             log.warning("%r aborted AUTH with '*'", self.session.peer)
             await self.push("501 5.7.0 Auth aborted")
