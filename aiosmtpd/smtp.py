--- conflicted
+++ resolved
@@ -54,15 +54,12 @@
 
 # region #### Constant & Constant-likes ###############################################
 
-<<<<<<< HEAD
-=======
 __all__ = [
     "AuthCallbackType",
     "AuthMechanismType",
     "MISSING",
 ]  # Will be added to by @public
->>>>>>> 17541ae0
-__version__ = '1.2.3a4'
+__version__ = '1.3.0a1'
 __ident__ = 'Python SMTP {}'.format(__version__)
 log = logging.getLogger('mail.log')
 
@@ -152,13 +149,13 @@
     return False
 
 
-<<<<<<< HEAD
 def is_int(o):
     return isinstance(o, int)
-=======
+
+
+@public
 class TLSSetupException(Exception):
     pass
->>>>>>> 17541ae0
 
 
 @public
@@ -186,12 +183,8 @@
             auth_required=False,
             auth_require_tls=True,
             auth_exclude_mechanism: Optional[Iterable[str]] = None,
-<<<<<<< HEAD
-            auth_callback: Callable[[str, bytes, bytes], bool] = None,
+            auth_callback: AuthCallbackType = None,
             command_call_limit: Union[int, Dict[str, int], None] = None,
-=======
-            auth_callback: AuthCallbackType = None,
->>>>>>> 17541ae0
             loop=None,
     ):
         self.__ident__ = ident or __ident__
