--- conflicted
+++ resolved
@@ -63,11 +63,7 @@
     "AuthMechanismType",
     "MISSING",
 ]  # Will be added to by @public
-<<<<<<< HEAD
-__version__ = '1.3.0a1'
-=======
-__version__ = '1.2.4'
->>>>>>> f87ec940
+__version__ = '1.3.0a2'
 __ident__ = 'Python SMTP {}'.format(__version__)
 log = logging.getLogger('mail.log')
 
@@ -316,12 +312,14 @@
                  "can lead to security vulnerabilities!")
             log.warning("auth_required == True but auth_require_tls == False")
         self._auth_require_tls = auth_require_tls
+
         if authenticator is not None:
             self._authenticator: AuthenticatorType = authenticator
             self._auth_callback = None
         else:
             self._auth_callback = auth_callback or login_always_fail
             self._authenticator = None
+
         self._auth_required = auth_required
         # Get hooks & methods to significantly speedup getattr's
         self._auth_methods: Dict[str, _AuthMechAttr] = {
@@ -814,7 +812,6 @@
                     self.session.login_data = getattr(_auth_data, "login", None)
                     status = auth_result.message or CODE_SUCCESS
                 else:
-<<<<<<< HEAD
                     if auth_result.handled:
                         status = None
                     elif auth_result.message:
@@ -838,21 +835,12 @@
 
         if status is not None:  # pragma: no branch
             await self.push(status)
-=======
-                    self.session.login_data = login_data
-                    status = '235 2.7.0 Authentication successful'
-            if status is not None:  # pragma: no branch
-                await self.push(status)
->>>>>>> f87ec940
 
     async def challenge_auth(
             self,
             challenge: AnyStr,
             encode_to_b64: bool = True,
-<<<<<<< HEAD
-=======
             log_client_response: bool = False,
->>>>>>> f87ec940
     ) -> Union[_Missing, bytes]:
         """
         Send challenge during authentication. "334 " will be prefixed, so do NOT
@@ -860,12 +848,9 @@
 
         :param challenge: Challenge to send to client. If str, will be utf8-encoded.
         :param encode_to_b64: If true, then perform Base64 encoding on challenge
-<<<<<<< HEAD
-=======
         :param log_client_response: Perform logging of client's response.
             WARNING: Might cause leak of sensitive information! Do not turn on
             unless _absolutely_ necessary!
->>>>>>> f87ec940
         :return: Response from client, or MISSING
         """
         challenge = (
@@ -877,11 +862,6 @@
         #   - https://tools.ietf.org/html/rfc4954#page-4 ¶ 5
         #   - https://tools.ietf.org/html/rfc4954#page-13 "continue-req"
         challenge = b"334 " + (b64encode(challenge) if encode_to_b64 else challenge)
-<<<<<<< HEAD
-        log.debug("Send challenge to %r: %r", self.session.peer, challenge)
-        await self.push(challenge)
-        line = await self._reader.readline()
-=======
         log.debug("%r << challenge: %r", self.session.peer, challenge)
         await self.push(challenge)
         line = await self._reader.readline()
@@ -889,7 +869,6 @@
             warn("AUTH interaction logging is enabled!")
             warn("Sensitive information might be leaked!")
             log.debug("%r >> %r", self.session.peer, line)
->>>>>>> f87ec940
         blob: bytes = line.strip()
         # '*' handling in accordance with RFC4954
         if blob == b"*":
@@ -920,7 +899,6 @@
             encode_to_b64=False,
         )
 
-<<<<<<< HEAD
     def _authenticate(self, mechanism, auth_data) -> AuthResult:
         if self._authenticator is not None:
             # self.envelope is likely still empty, but we'll pass it anyways to
@@ -936,8 +914,6 @@
             else:
                 return AuthResult(success=False, handled=False)
 
-=======
->>>>>>> f87ec940
     # IMPORTANT NOTES FOR THE auth_* METHODS
     # ======================================
     # Please note that there are two systems for return values in #2.
@@ -952,12 +928,9 @@
     #      - 'identity' is not always username, depending on the auth mecha-
     #        nism. Might be a session key, a one-time user ID, or any kind of
     #        object, actually.
-<<<<<<< HEAD
     # 2. (NEW SYSTEM) All auth_* methods must return an AuthResult object.
     #    For explanation on the object's attributes,
     #    see the AuthResult class definition.
-=======
->>>>>>> f87ec940
     # 3. Auth credentials checking is performed in the auth_* methods because
     #    more advanced auth mechanism might not return login+password pair
     #    (see #2 above)
@@ -967,21 +940,13 @@
         if len(args) == 1:
             login_and_password = await self.challenge_auth("")
             if login_and_password is MISSING:
-<<<<<<< HEAD
                 return AuthResult(success=False)
-=======
-                return
->>>>>>> f87ec940
         else:
             try:
                 login_and_password = b64decode(args[1].encode(), validate=True)
             except Exception:
                 await self.push("501 5.5.2 Can't decode base64")
-<<<<<<< HEAD
                 return AuthResult(success=False, handled=True)
-=======
-                return
->>>>>>> f87ec940
         try:
             # login data is "{authz_id}\x00{login_id}\x00{password}"
             # authz_id can be null, and currently ignored
@@ -989,7 +954,6 @@
             _, login, password = login_and_password.split(b"\x00")
         except ValueError:  # not enough args
             await self.push("501 5.5.2 Can't split auth value")
-<<<<<<< HEAD
             return AuthResult(success=False, handled=True)
         # Verify login data
         assert login is not None
@@ -1014,39 +978,11 @@
 
         password: _TriStateType
         password = await self.challenge_auth(self.AuthLoginPasswordChallenge)
-=======
-            return
-        # Verify login data
-        assert login is not None
-        assert password is not None
-        if self._auth_callback("PLAIN", login, password):
-            return login
-        else:
-            return MISSING
-
-    async def auth_LOGIN(self, _, args: List[str]):
-        login: _TriStateType
-        login = await self.challenge_auth(b"User Name\x00")
-        if login is MISSING:
-            return
-
-        password: _TriStateType
-        password = await self.challenge_auth(b"Password\x00")
->>>>>>> f87ec940
         if password is MISSING:
             return AuthResult(success=False)
         assert password is not None
 
-<<<<<<< HEAD
         return self._authenticate("LOGIN", LoginPassword(login, password))
-=======
-        assert login is not None
-        assert password is not None
-        if self._auth_callback("LOGIN", login, password):
-            return login
-        else:
-            return MISSING
->>>>>>> f87ec940
 
     def _strip_command_keyword(self, keyword, arg):
         keylen = len(keyword)
