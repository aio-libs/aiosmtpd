--- conflicted
+++ resolved
@@ -18,11 +18,7 @@
     _has_ssl = sslproto and hasattr(ssl, 'MemoryBIO')
 
 
-<<<<<<< HEAD
-__version__ = '2.0a1'
-=======
-__version__ = '1.0+'
->>>>>>> 44407a0d
+__version__ = '1.1a1'
 __ident__ = 'Python SMTP {}'.format(__version__)
 log = logging.getLogger('mail.log')
 
@@ -132,14 +128,8 @@
         self._set_rset_state()
         self.session = self._create_session()
         self.session.peer = transport.get_extra_info('peername')
-<<<<<<< HEAD
-        is_instance = (_has_ssl and
-                       isinstance(transport, sslproto._SSLProtocolTransport))
-        if self.transport is not None and is_instance:
-=======
         seen_starttls = (_has_ssl and self._original_transport is not None)
         if self.transport is not None and seen_starttls:      # pragma: nopy34
->>>>>>> 44407a0d
             # It is STARTTLS connection over normal connection.
             self._reader._transport = transport
             self._writer._transport = transport
@@ -377,13 +367,6 @@
             self.tls_context,
             None,
             server_side=True)
-<<<<<<< HEAD
-        # Reconfigure transport layer.
-        socket_transport = self.transport
-        socket_transport._protocol = self._tls_protocol
-        # Reconfigure protocol layer.  We can't understand why app transport is
-        # protected property, if it MUST be used externally.
-=======
         # Reconfigure transport layer.  Keep a reference to the original
         # transport so that we can close it explicitly when the connection is
         # lost.  XXX BaseTransport.set_protocol() was added in Python 3.5.3 :(
@@ -391,7 +374,6 @@
         self._original_transport._protocol = self._tls_protocol
         # Reconfigure the protocol layer.  Why is the app transport a protected
         # property, if it MUST be used externally?
->>>>>>> 44407a0d
         self.transport = self._tls_protocol._app_transport
         self._tls_protocol.connection_made(self._original_transport)
 
