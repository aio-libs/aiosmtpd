--- conflicted
+++ resolved
@@ -25,20 +25,7 @@
 from warnings import warn
 
 
-<<<<<<< HEAD
-__version__ = '1.2.3a6'
-__ident__ = 'Python SMTP {}'.format(__version__)
-log = logging.getLogger('mail.log')
-
-
-CALL_LIMIT_DEFAULT = 20
-DATA_SIZE_DEFAULT = 33_554_432
-EMPTYBYTES = b''
-NEWLINE = '\n'
-
-=======
 # region #### Custom Data Types #######################################################
->>>>>>> bf7241ea
 
 class _Missing:
     pass
@@ -64,11 +51,12 @@
 
 # region #### Constant & Constant-likes ###############################################
 
-__version__ = '1.2.3a3'
+__version__ = '1.2.3a4'
 __ident__ = 'Python SMTP {}'.format(__version__)
 log = logging.getLogger('mail.log')
 
 
+CALL_LIMIT_DEFAULT = 20
 DATA_SIZE_DEFAULT = 2**25  # Where does this number come from, I wonder...
 EMPTY_BARR = bytearray()
 EMPTYBYTES = b''
@@ -130,25 +118,6 @@
     command_size_limit = 512
     command_size_limits = collections.defaultdict(
         lambda x=command_size_limit: x)
-<<<<<<< HEAD
-
-    def __init__(self, handler,
-                 *,
-                 data_size_limit=DATA_SIZE_DEFAULT,
-                 enable_SMTPUTF8=False,
-                 decode_data=False,
-                 hostname=None,
-                 ident=None,
-                 tls_context=None,
-                 require_starttls=False,
-                 timeout=300,
-                 auth_required=False,
-                 auth_require_tls=True,
-                 auth_exclude_mechanism: Optional[Iterable[str]] = None,
-                 auth_callback: Callable[[str, bytes, bytes], bool] = None,
-                 command_call_limit: Union[int, Dict[str, int], None] = None,
-                 loop=None):
-=======
     line_length_limit = 1001
     """Maximum line length according to RFC 5321 s 4.5.3.1.6"""
     # The number comes from this calculation:
@@ -170,9 +139,9 @@
             auth_require_tls=True,
             auth_exclude_mechanism: Optional[Iterable[str]] = None,
             auth_callback: Callable[[str, bytes, bytes], bool] = None,
+            command_call_limit: Union[int, Dict[str, int], None] = None,
             loop=None,
     ):
->>>>>>> bf7241ea
         self.__ident__ = ident or __ident__
         self.loop = loop if loop else make_loop()
         super().__init__(
