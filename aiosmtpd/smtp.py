--- conflicted
+++ resolved
@@ -54,14 +54,11 @@
 
 # region #### Constant & Constant-likes ###############################################
 
-<<<<<<< HEAD
-=======
 __all__ = [
     "AuthCallbackType",
     "AuthMechanismType",
     "MISSING",
 ]  # Will be added to by @public
->>>>>>> 17541ae0
 __version__ = '1.2.3a4'
 __ident__ = 'Python SMTP {}'.format(__version__)
 log = logging.getLogger('mail.log')
