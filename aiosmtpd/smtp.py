--- conflicted
+++ resolved
@@ -25,19 +25,7 @@
 from warnings import warn
 
 
-<<<<<<< HEAD
 # region #### Custom Data Types #######################################################
-=======
-__version__ = '1.2.3a1'
-__ident__ = 'Python SMTP {}'.format(__version__)
-log = logging.getLogger('mail.log')
-
-
-DATA_SIZE_DEFAULT = 33554432
-EMPTYBYTES = b''
-NEWLINE = '\n'
-
->>>>>>> 9feb70a3
 
 class _Missing:
     pass
@@ -63,7 +51,7 @@
 
 # region #### Constant & Constant-likes ###############################################
 
-__version__ = '1.2.3a7'
+__version__ = '1.2.3a2'
 __ident__ = 'Python SMTP {}'.format(__version__)
 log = logging.getLogger('mail.log')
 
