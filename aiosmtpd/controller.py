import os
import socket
import asyncio
import threading

from aiosmtpd.base_handler import BaseHandler
from aiosmtpd.smtp import SMTP
from public import public


@public
class Controller:
<<<<<<< HEAD
    def __init__(self, handler, loop=None, hostname='::0', port=8025):
        assert isinstance(handler, BaseHandler)
=======
    def __init__(self, handler, loop=None, hostname='::0', port=8025,
                 ready_timeout=1.0):
>>>>>>> 8ca33d02
        self.handler = handler
        self.hostname = '::0' if hostname is None else hostname
        self.port = port
        self.loop = asyncio.new_event_loop() if loop is None else loop
        self.server = None
        self.thread = None
        self.thread_exception = None
        self.ready_timeout = os.getenv(
            'AIOSMTPD_CONTROLLER_TIMEOUT', ready_timeout)
        # For exiting the loop.
        self._rsock, self._wsock = socket.socketpair()
        self.loop.add_reader(self._rsock, self._reader)

    def _reader(self):
        self.loop.remove_reader(self._rsock)
        self.loop.stop()
        for task in asyncio.Task.all_tasks(self.loop):
            task.cancel()
        self._rsock.close()
        self._wsock.close()

    def factory(self):
        """Allow subclasses to customize the handler/server creation."""
        return SMTP(self.handler)

    def make_socket(self):
        """Allow subclasses to customize socket creation."""
        sock = socket.socket(socket.AF_INET6, socket.SOCK_STREAM)
        sock.setsockopt(socket.IPPROTO_IPV6, socket.IPV6_V6ONLY, False)
        sock.setsockopt(socket.SOL_SOCKET, socket.SO_REUSEADDR, True)
        return sock

    def _run(self, ready_event):
        try:
            sock = self.make_socket()
            sock.bind((self.hostname, self.port))
        except socket.error as error:
            self.thread_exception = error
            return
        asyncio.set_event_loop(self.loop)
        self.server = self.loop.run_until_complete(
            self.loop.create_server(self.factory, sock=sock))
        self.loop.call_soon(ready_event.set)
        self.loop.run_forever()
        self.server.close()
        self.loop.run_until_complete(self.server.wait_closed())
        self.loop.close()
        self.server = None

    def start(self):
        assert self.thread is None, 'SMTP daemon already running'
        ready_event = threading.Event()
        self.thread = threading.Thread(target=self._run, args=(ready_event,))
        self.thread.daemon = True
        self.thread.start()
        # Wait a while until the server is responding.
        ready_event.wait(self.ready_timeout)
        if self.thread_exception is not None:
            raise self.thread_exception

    def stop(self):
        assert self.thread is not None, 'SMTP daemon not running'
        self._wsock.send(b'x')
        self.thread.join()<|MERGE_RESOLUTION|>--- conflicted
+++ resolved
@@ -10,13 +10,9 @@
 
 @public
 class Controller:
-<<<<<<< HEAD
-    def __init__(self, handler, loop=None, hostname='::0', port=8025):
-        assert isinstance(handler, BaseHandler)
-=======
     def __init__(self, handler, loop=None, hostname='::0', port=8025,
                  ready_timeout=1.0):
->>>>>>> 8ca33d02
+        assert isinstance(handler, BaseHandler)
         self.handler = handler
         self.hostname = '::0' if hostname is None else hostname
         self.port = port
