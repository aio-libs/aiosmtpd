name: "aiosmtpd CI"
# If you change the name above, also change badge address in README.rst

on:
  # This is for direct commit to master
  push:
    branches: [ "master" ]
    paths:
      - "aiosmtpd/**"
      - "setup.cfg"  # To monitor changes in dependencies
  # This is for PRs
  pull_request:
    branches: [ "master" ]
    paths:
      - "aiosmtpd/**"
      - "setup.cfg"  # To monitor changes in dependencies
  # Manual/on-demand
  workflow_dispatch:
  # When doing "releases"
  release:
    types: [ "created", "edited", "published", "prereleased", "released" ]

jobs:
  qa_docs:
    runs-on: ubuntu-20.04
    steps:
      - name: "Checkout latest PR commit"
        uses: actions/checkout@v2
      - name: "Set up Python"
        uses: actions/setup-python@v2
        with:
          # 3.8 is chosen because it seems to be the fastest for <3.9
          # (3.9 excluded because it seems to be still very unstable)
          python-version: 3.8
      - name: "Update modules & install deps"
        # language=bash
        run: |
          python -m pip install --upgrade pip setuptools wheel
          python setup.py develop
      - name: "flake8 Style Checking"
        # language=bash
        run: |
          pip install colorama flake8
          python -m flake8 aiosmtpd setup.py housekeep.py release.py
      - name: "Docs Checking"
        # language=bash
        run: |
          pip install colorama pytest pytest-mock sphinx sphinx-autofixture sphinx_rtd_theme
          pytest -v aiosmtpd/docs
          sphinx-build --color -b html -d build/.doctree aiosmtpd/docs build/html
          sphinx-build --color -b man  -d build/.doctree aiosmtpd/docs build/man
      - name: "Static Code Checking"
        # language=bash
        run: |
<<<<<<< HEAD
          # Install the tools
=======
          # Required by examples
          pip install dnspython argon2-cffi
          # Install pytype
>>>>>>> d137f8d5
          pip install pytype
          pytype --keep-going --jobs auto .
      - name: "Other QA Checks"
        shell: bash
        # language=bash
        run: |
          pip install pytest pytest-mock check-manifest
          # Fetch master if needed because some test cases need its existence
          if [[ $GITHUB_REF != refs/heads/master ]]; then
            git fetch --no-tags --prune --no-recurse-submodules --depth=1 origin master:master
          fi
          pytest -v aiosmtpd/qa
          check-manifest -v
  testing:
    needs: qa_docs
    strategy:
      # If a matrix fail, do NOT stop other matrix, let them run to completion
      fail-fast: false
      matrix:
        os: [ "macos-10.15", "ubuntu-18.04", "ubuntu-20.04", "windows-latest" ]
        python-version: [ "3.6", "3.7", "3.8", "3.9", "pypy3" ]
    runs-on: ${{ matrix.os }}
    steps:
    - name: "Checkout latest commit"
      uses: actions/checkout@v2
      with:
        fetch-depth: 0  # Required by codecov/codecov-action@v1
    - name: "Set up Python ${{ matrix.python-version }}"
      uses: actions/setup-python@v2
      with:
        python-version: ${{ matrix.python-version }}
    - name: "Install dependencies"
      # language=bash
      run: |
        python -m pip install --upgrade pip setuptools wheel
        # Test deps
        pip install colorama coverage[toml] coverage-conditional-plugin packaging pytest pytest-cov pytest-mock
        # Package deps
        python setup.py develop
    - name: "Security checking"
      # language=bash
      run: |
        pip install bandit
        bandit -c bandit.yml -r aiosmtpd
    - name: "Execute testing"
      shell: bash
      # language=bash
      run: |
        # Fetch master if needed because some test cases need its existence
        if [[ $GITHUB_REF != refs/heads/master ]]; then
          git fetch --no-tags --prune --no-recurse-submodules --depth=1 origin master:master
        fi
        pytest --cov --cov-report=xml --cov-report=term
    - name: "Report to codecov"
      # Ubuntu 18.04 came out of the box with 3.6, and LOTS of system are still running
      # 18.04 happily, so we choose this as the 'canonical' code coverage testing.
      # One day we'll have to revisit this and bump the version ...
      if: matrix.python-version == '3.6' && matrix.os == 'ubuntu-18.04'
      uses: codecov/codecov-action@v1<|MERGE_RESOLUTION|>--- conflicted
+++ resolved
@@ -52,13 +52,9 @@
       - name: "Static Code Checking"
         # language=bash
         run: |
-<<<<<<< HEAD
-          # Install the tools
-=======
           # Required by examples
           pip install dnspython argon2-cffi
           # Install pytype
->>>>>>> d137f8d5
           pip install pytype
           pytype --keep-going --jobs auto .
       - name: "Other QA Checks"
