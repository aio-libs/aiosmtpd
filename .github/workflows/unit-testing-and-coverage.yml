--- conflicted
+++ resolved
@@ -48,24 +48,6 @@
         include:
           - os: "windows-latest"
             platform: "mswin"
-<<<<<<< HEAD
-            # For Windows, we'll use only the latest "frozen" branch.
-            #     "Frozen" here means Status == "security" as indicated on the
-            #     https://devguide.python.org/#status-of-python-branches page.
-            #     I call it "frozen" because "no more binaries are released", so
-            #     for the great majority of users not compiling their own CPython,
-            #     the behavior won't change. Originally I call it "stable" but
-            #     someone apparently defined the term "stable" as "still receiving
-            #     bugfixes" so I had to change to prevent confusion.
-            #
-            # Also, Windows users can change their Python anytime since it's not part of the OS.
-            # Hence there is no benefit in testing all released Python versions.
-            #
-            # In addition, pypy3 implementation in Windows is ... complicated. We should stay
-            # away from all those complications; users choosing to use pypy3 on Windows to run
-            # aiosmtpd should be considered advanced, know what they're doing, and ready for
-            # all the consequences
-=======
             # Only the latest frozen branch as indicated on
             # https://devguide.python.org/#branchstatus
             # ('frozen' means Status == "security")
@@ -75,7 +57,6 @@
             # should stay away from all those complications; users choosing to
             # run aiosmtpd on pypy3 on Windows should be considered advanced
             # and know what they're doing.
->>>>>>> 1520c045
             python-version: "3.7"
     runs-on: ${{ matrix.os }}
     steps:
