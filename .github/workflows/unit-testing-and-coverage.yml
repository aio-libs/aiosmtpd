--- conflicted
+++ resolved
@@ -46,16 +46,10 @@
         # language=bash
         run: |
           pip install colorama pytest pytest-mock sphinx sphinx-autofixture sphinx_rtd_theme
-<<<<<<< HEAD
-          sphinx-build -b doctest -d build/.doctree aiosmtpd/docs build/doctest
-          sphinx-build -b html    -d build/.doctree aiosmtpd/docs build/html
-      - name: "Static Type Checking"
-=======
-          pytest -v aiosmtpd/docs
-          sphinx-build --color -b html -d build/.doctree aiosmtpd/docs build/html
-          sphinx-build --color -b man  -d build/.doctree aiosmtpd/docs build/man
+          sphinx-build --color -b doctest -d build/.doctree aiosmtpd/docs build/doctest
+          sphinx-build --color -b html    -d build/.doctree aiosmtpd/docs build/html
+          sphinx-build --color -b man     -d build/.doctree aiosmtpd/docs build/man
       - name: "Static Code Checking"
->>>>>>> 32cdfe06
         # language=bash
         run: |
           # Required by examples
