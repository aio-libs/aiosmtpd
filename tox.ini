--- conflicted
+++ resolved
@@ -1,10 +1,6 @@
 [tox]
 minversion = 3.9.0
-<<<<<<< HEAD
-envlist = qa, static, docs, py{36,37,38,39}-{nocov,cov,diffcov}
-=======
 envlist = qa, static, docs, py{36,37,38,39,py3}-{nocov,cov,diffcov}
->>>>>>> be24d86a
 skip_missing_interpreters = True
 
 [testenv]
@@ -91,13 +87,8 @@
 
 [testenv:static]
 basepython = python3
-<<<<<<< HEAD
 # (?!...) is a negative-lookahead, means that it must NOT match
 platform = ^(?!win32)(?!cygwin)
-=======
-# (?!...) is a negative-lookahed, means that it must NOT match
-platform = (?!win32)
->>>>>>> be24d86a
 envdir = {toxworkdir}/static
 commands =
     python housekeep.py prep
