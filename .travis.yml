--- conflicted
+++ resolved
@@ -10,10 +10,7 @@
     - python: "3.6"
       env: INTERP=py36 PYTHONASYNCIODEBUG=1
 before_script:
-<<<<<<< HEAD
-=======
   # Disable IPv6. Ref travis-ci/travis-ci#8711
->>>>>>> ab125c72
   - echo 0 | sudo tee /proc/sys/net/ipv6/conf/all/disable_ipv6
 script:
   - tox -e $INTERP-nocov,$INTERP-cov,qa,docs
